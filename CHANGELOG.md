--- conflicted
+++ resolved
@@ -1,16 +1,19 @@
 # Changelog
 
-## v3.3.2
+## Unreleased
 
-Release date: 2023-03-02
+Release date: YYYY-MM-DD
+
+Code freeze date: YYYY-MM-DD
 
 ### Dependency Updates
 
+Added:
+
+Changed:
+
 Removed:
 
-- `pybufrkit` [#662](https://github.com/CLIMADA-project/climada_python/pull/662)
-
-<<<<<<< HEAD
 ### Added
 
 - `Impact.impact_at_reg` method for aggregating impacts per country or custom region [#642](https://github.com/CLIMADA-project/climada_python/pull/642)
@@ -23,8 +26,16 @@
 
 ### Removed
 
-=======
->>>>>>> e26f900c
+## v3.3.2
+
+Release date: 2023-03-02
+
+### Dependency Updates
+
+Removed:
+
+- `pybufrkit` [#662](https://github.com/CLIMADA-project/climada_python/pull/662)
+
 ## v3.3.1
 
 Release date: 2023-02-27
