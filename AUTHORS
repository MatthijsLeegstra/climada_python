Gabriela Aznar
David N. Bresch
Samuel Eberenz
Jan Hartman
Marine Perus
Thomas Roosli
Dario Stocker
Veronica Bozzini
Tobias Geiger
Carmen Steinmann
Evelyn Mühlhofer
Rachel Bungerer
Inga Sauer
Samuel Lüthi
Mannie Kam
Simona Meiler
<<<<<<< HEAD
Alessio Ciullo
Thomas Vogt
=======
Alessio Ciullo
>>>>>>> fee34454
<|MERGE_RESOLUTION|>--- conflicted
+++ resolved
@@ -14,9 +14,5 @@
 Samuel Lüthi
 Mannie Kam
 Simona Meiler
-<<<<<<< HEAD
 Alessio Ciullo
-Thomas Vogt
-=======
-Alessio Ciullo
->>>>>>> fee34454
+Thomas Vogt