--- conflicted
+++ resolved
@@ -627,19 +627,12 @@
 
         return new_imp, Impact()
 
-<<<<<<< HEAD
     def impact_per_year(self, all_years=True, year_range=None):
         """Calculate yearly impact from impact data.
 
         Note: the impact in a given year is summed over all events.
         Thus, the impact in a given year can be larger than the
         total affected exposure value.
-=======
-    def plot_hexbin_eai_exposure(self, mask=None, ignore_zero=False,
-                                 pop_name=True, buffer=0.0, extend='neither',
-                                 axis=None, adapt_fontsize=True, **kwargs):
-        """Plot hexbin expected annual impact of each exposure.
->>>>>>> 9eca9535
 
         Parameters
         ----------
@@ -751,7 +744,7 @@
 
         return ifc
 
-    def plot_scatter_eai_exposure(self, mask=None, ignore_zero=False,
+    def plot_scatter_eai_exposure(self, mask=None, ignore_zero=True,
                                   pop_name=True, buffer=0.0, extend='neither',
                                   axis=None, adapt_fontsize=True, **kwargs):
         """Plot scatter expected annual impact of each exposure.
