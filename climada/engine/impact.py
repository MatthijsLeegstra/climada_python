"""
This file is part of CLIMADA.

Copyright (C) 2017 ETH Zurich, CLIMADA contributors listed in AUTHORS.

CLIMADA is free software: you can redistribute it and/or modify it under the
terms of the GNU General Public License as published by the Free
Software Foundation, version 3.

CLIMADA is distributed in the hope that it will be useful, but WITHOUT ANY
WARRANTY; without even the implied warranty of MERCHANTABILITY or FITNESS FOR A
PARTICULAR PURPOSE.  See the GNU General Public License for more details.

You should have received a copy of the GNU General Public License along
with CLIMADA. If not, see <https://www.gnu.org/licenses/>.

---

Define Impact and ImpactFreqCurve classes.
"""

__all__ = ['ImpactFreqCurve', 'Impact']

import logging
import copy
import csv
import warnings
import datetime as dt
from itertools import zip_longest
import numpy as np
from scipy import sparse
import matplotlib.pyplot as plt
import matplotlib.animation as animation
import pandas as pd
import xlsxwriter
from tqdm import tqdm


from climada.entity import Exposures, Tag
from climada.hazard import Tag as TagHaz
import climada.util.plot as u_plot
from climada import CONFIG
from climada.util.constants import DEF_CRS, CMAP_IMPACT
import climada.util.coordinates as u_coord
import climada.util.dates_times as u_dt
from climada.util.select import get_attributes_with_matching_dimension

LOGGER = logging.getLogger(__name__)

<<<<<<< HEAD
#TODO put in ImpactCalc class
=======
def eai_exp_from_mat(imp_mat, freq):
    """
    Compute impact for each exposures from the total impact matrix
    Parameters
    ----------
    imp_mat : sparse.csr_matrix
        matrix num_events x num_exp with impacts.
    frequency : np.array
        annual frequency of events
    Returns
    -------
    eai_exp : np.array
        expected annual impact for each exposure
    """
    n_events = freq.size
    freq_csr = sparse.csr_matrix(
        (freq, np.zeros(n_events), np.arange(n_events + 1)),
        shape=(n_events, 1))
    return imp_mat.multiply(freq_csr).sum(axis=0).A1

def at_event_from_mat(imp_mat):
    """
    Compute impact for each hazard event from the total impact matrix
    Parameters
    ----------
    imp_mat : sparse.csr_matrix
        matrix num_events x num_exp with impacts.
    Returns
    -------
    at_event : np.array
        impact for each hazard event
    """
    return np.squeeze(np.asarray(np.sum(imp_mat, axis=1)))

def aai_agg_from_eai_exp(eai_exp):
    """
    Aggregate impact.eai_exp

    Parameters
    ----------
    eai_exp : np.array
        expected annual impact for each exposure point

    Returns
    -------
    float
        average annual impact aggregated
    """
    return np.sum(eai_exp)

def risk_metrics_from_mat(imp_mat, freq):
    """
    Compute risk metricss eai_exp, at_event, aai_agg
    for an impact matrix and a frequency vector.

    Parameters
    ----------
    imp_mat : sparse.csr_matrix
        matrix num_events x num_exp with impacts.
    freq : np.array
        array with the frequency per event

    Returns
    -------
    eai_exp : np.array
        expected annual impact at each exposure point
    at_event : np.array()
        total impact for each event
    aai_agg : float
        average annual impact aggregated over all exposure points
    """
    eai_exp = eai_exp_from_mat(imp_mat, freq)
    at_event = at_event_from_mat(imp_mat)
    aai_agg = aai_agg_from_eai_exp(eai_exp)
    return at_event, eai_exp, aai_agg


>>>>>>> 07d12bc5
class ImpactCalc():
    """
    Class to compute impacts from exposures, impact function set and hazard
    """

    def __init__(self,
                 exposures,
                 impfset,
                 hazard,
                 imp_mat = None):

        self.exposures = exposures
        self.impfset = impfset
        self.hazard = hazard
        imp_mat = sparse.csr_matrix(np.empty((0, 0))) if imp_mat is None else imp_mat
        self.imp_mat = imp_mat
        self.n_exp_pnt = self.exposures.gdf.shape[0]
        self.n_events = self.hazard.size
        self.deductible = exposures.gdf['deductible']
        self.cover = exposures.gdf['cover']

    def risk(self, save_mat=True):
        """Compute impact of an hazard to exposures including risk metrics.

        Parameters
        ----------
        exposures : climada.entity.Exposures
            the exposures
        impact_funcs : climada.entity.ImpactFuncSet
            the set of impact functions
        hazard : climada.Hazard
            the hazard
        save_mat : bool
            if true, save the total impact matrix (events x exposures)

        Examples
        --------
            Use Entity class:

            >>> haz = Hazard.from_mat(HAZ_DEMO_MAT)  # Set hazard
            >>> ent = Entity.from_excel(ENT_TEMPLATE_XLS) # Set exposures
            >>> imp = Impact.calc_risk(ent.exposures, ent.impact_funcs, haz)
            >>> imp.calc_freq_curve().plot()

            Specify only exposures and impact functions:

            >>> haz = Hazard.from_mat(HAZ_DEMO_MAT)  # Set hazard
            >>> funcs = ImpactFuncSet.from_excel(ENT_TEMPLATE_XLS) # Set impact functions
            >>> exp = Exposures(pd.read_excel(ENT_TEMPLATE_XLS)) # Set exposures
            >>> imp = Impact.calc_risk(exp, funcs, haz)
            >>> imp.aai_agg
        """
        impf_col = self.exposures.get_impf_column(self.hazard.haz_type)
        exp_gdf = self.get_minimal_exp(impf_col)
        LOGGER.info('Calculating impact for %s assets (>0) and %s events.',
                    exp_gdf.size, self.hazard.size)
        imp_mat_gen = self.imp_mat_gen(exp_gdf, impf_col)
        if save_mat:
            self.imp_mat = self.stitch_impact_matrix(imp_mat_gen)
            at_event, eai_exp, aai_agg = self.risk_metrics_from_mat(
                self.imp_mat, self.hazard.frequency
                )
        else:
            at_event, eai_exp, aai_agg = self.stitch_risk_metrics(imp_mat_gen)
        return Impact.from_eih(
            self.exposures, self.impfset, self.hazard,
            at_event, eai_exp, aai_agg, self.imp_mat
            )

    def insured_risk(self, save_mat=False):
        """
        To be document and written more nicely.

        Parameters
        ----------
        cls : TYPE
            DESCRIPTION.
        exposures : TYPE
            DESCRIPTION.
        impact_funcs : TYPE
            DESCRIPTION.
        hazard : TYPE
            DESCRIPTION.
        save_mat : TYPE, optional
            DESCRIPTION. The default is False.

        Returns
        -------
        TYPE
            DESCRIPTION.

        """
        impf_col = self.exposures.get_impf_column(self.hazard.haz_type)
        exp_gdf = self.get_minimal_exp(impf_col)
        LOGGER.info('Calculating impact for %s assets (>0) and %s events.',
                    exp_gdf.size, self.hazard.size)
        imp_mat_gen = self.imp_mat_gen(exp_gdf, impf_col)
        n_exp_pnt = self.exposures.gdf.shape[0]
        n_events = self.hazard.size

        def insured_mat_gen(imp_mat_gen, exposures, impact_funcs, hazard, impf_col):
            for mat, exp_idx in imp_mat_gen:
                impf_id = exposures.gdf[impf_col][exp_idx].unique()[0]
                deductible = self.exposures.gdf['deductible'][exp_idx]
                cent_idx = exposures.gdf['centr_TC'][exp_idx]
                impf = impact_funcs.get_func(haz_type=hazard.haz_type, fun_id=impf_id)
                mat = self.apply_deductible_to_mat(mat, deductible, hazard, cent_idx, impf)
                cover = self.exposures.gdf['cover'][exp_idx]
                mat = self.apply_cover_to_mat(mat, cover)
                yield (mat, exp_idx)

        imp_mat_gen = insured_mat_gen(imp_mat_gen, self.exposures, self.impfset, self.hazard,
                                       impf_col)
        if save_mat:
            self.imp_mat = self.stitch_impact_matrix(imp_mat_gen)
            at_event, eai_exp, aai_agg = self.risk_metrics()
        else:
            at_event, eai_exp, aai_agg = self.stitch_risk_metrics(imp_mat_gen)
        return Impact.from_eih(
            self.exposures, self.impfset, self.hazard,
            at_event, eai_exp, aai_agg, self.imp_mat
            )

    def get_minimal_exp(self, impf_col):
        """Get minimal exposures geodataframe for impact computation

        Parameters
        ----------
        exposures : climada.entity.Exposures
        hazard : climada.Hazard
        impf_col: stirng
            name of the impact function column in exposures.gdf

        """
        self.exposures.assign_centroids(self.hazard, overwrite=False)

        mask = (
            (self.exposures.gdf.value.values != 0)
            & (self.exposures.gdf[self.hazard.cent_exp_col].values >= 0)
        )
        exp_gdf = pd.DataFrame({
            col: self.exposures.gdf[col].values[mask]
            for col in ['value', impf_col, self.hazard.cent_exp_col]
        })
        if exp_gdf.size == 0:
            LOGGER.warning("No exposures with value >0 in the vicinity of the hazard.")
        return exp_gdf

    def imp_mat_gen(self, exp_gdf, impf_col):
        """
        List of impact matrices for the exposure and of corresponding exposures indices
        """
        for impf_id in exp_gdf[impf_col].dropna().unique():
            impf = self.impfset.get_func(haz_type=self.hazard.haz_type, fun_id=impf_id)
            idx_exp_impf = (exp_gdf[impf_col].values == impf.id).nonzero()[0]
            exp_step = CONFIG.max_matrix_size.int() // self.hazard.size
            if not exp_step:
                raise ValueError(
                    f'Increase max_matrix_size configuration parameter to > {self.hazard.size}')
            for chk in range(int(idx_exp_impf.size / exp_step) + 1):
                exp_idx = idx_exp_impf[chk * exp_step:(chk + 1) * exp_step]
                exp_values = exp_gdf.value.values[exp_idx]
                cent_idx = exp_gdf[self.hazard.cent_exp_col].values[exp_idx]
                yield (self.impact_matrix(exp_values, cent_idx, impf), exp_idx)

    def impact_matrix(self, exp_values, cent_idx, impf):
        """
        Compute the impact matrix for given exposure values, assigned centroids, a hazard,
        and one impact function.

        Parameters
        ----------
        exp_values : np.array
            Exposure values
        cent_idx : np.array
            Hazard centroids assigned to each exposure location
        hazard : climada.Hazard
           Hazard object
        impf : climada.entity.ImpactFunc
            one impactfunction comon to all exposure elements in exp_gdf

        Returns
        -------
        scipy.sparse.csr_matrix
            Impact per event (rows) per exposure point (columns)
        """
        n_centroids = cent_idx.size
        mdr = self.hazard.get_mdr(cent_idx, impf)
        fract = self.hazard.get_fraction(cent_idx)
        exp_values_csr = sparse.csr_matrix(
            (exp_values, np.arange(n_centroids), [0, n_centroids]),
            shape=(1, n_centroids))
        return fract.multiply(mdr).multiply(exp_values_csr)

    def stitch_impact_matrix(self, imp_mat_gen):
        """
        Make an impact matrix from an impact matrix list
        """
        data, row, col = np.hstack([
            (mat.data, mat.nonzero()[0], idx[mat.nonzero()[1]])
            for mat, idx in imp_mat_gen
            ])
        return sparse.csr_matrix(
            (data, (row, col)), shape=(self.n_events, self.n_exp_pnt)
            )

    def stitch_risk_metrics(self, imp_mat_gen):
        """
        Compute the impact metrics from an impact matrix list
        """
        at_event = np.zeros(self.n_events)
        eai_exp = np.zeros(self.n_exp_pnt)
        for sub_imp_mat, exp_idx in imp_mat_gen:
            at_event += self.at_event_from_mat(sub_imp_mat)
            eai_exp[exp_idx] += self.eai_exp_from_mat(sub_imp_mat, self.hazard.frequency)
        aai_agg = self.aai_agg_from_eai_exp(eai_exp)
        return at_event, eai_exp, aai_agg

    @staticmethod
    def apply_deductible_to_mat(mat, deductible, hazard, cent_idx, impf):
        """
        Apply a deductible per exposure point to an impact matrix at given
        centroid points for given impact function.

        All exposure points must have the same impact function. For different
        impact functions apply use this method repeatedly on the same impact
        matrix.

        Parameters
        ----------
        imp_mat : scipy.sparse.csr_matrix
            impact matrix (events x exposure points)
        deductible : np.array()
            deductible for each exposure point
        hazard : climada.Hazard
            hazard used to compute the imp_mat
        cent_idx : np.array()
            index of centroids associated with each exposure point
        impf : climada.entity.ImpactFunc
            impact function associated with the exposure points

        Returns
        -------
        imp_mat : scipy.sparse.csr_matrix
            impact matrix with applied deductible

        """
        paa = hazard.get_paa(cent_idx, impf)
        mat -= paa.multiply(sparse.csr_matrix(deductible))
        mat.eliminate_zeros()
        return mat

    @staticmethod
    def apply_cover_to_mat(mat, cover):
        """
        Apply cover to impact matrix.

        The impact data is clipped to the range [0, cover]. The cover is defined
        per exposure point.

        Parameters
        ----------
        imp_mat : scipy.sparse.csr_matrix
            impact matrix
        cover : np.array()
            cover per exposures point (columns of imp_mat)

        Returns
        -------
        imp_mat : scipy.sparse.csr_matrix
            impact matrix with applied cover

        """
        mat.data = np.clip(mat.data, 0, cover.to_numpy()[mat.nonzero()[1]])
        mat.eliminate_zeros()
        return mat

    @staticmethod
    def eai_exp_from_mat(mat, freq):
        """
        Compute impact for each exposures from the total impact matrix
        Parameters
        ----------
        imp_mat : sparse.csr_matrix
            matrix num_events x num_exp with impacts.
        frequency : np.array
            annual frequency of events
        Returns
        -------
        eai_exp : np.array
            expected annual impact for each exposure
        """
        n_events = freq.size
        freq_csr = sparse.csr_matrix(
            (freq, np.zeros(n_events), np.arange(n_events + 1)),
            shape=(n_events, 1))
        return mat.multiply(freq_csr).sum(axis=0).A1

    @staticmethod
    def at_event_from_mat(mat):
        """
        Compute impact for each hazard event from the total impact matrix
        Parameters
        ----------
        imp_mat : sparse.csr_matrix
            matrix num_events x num_exp with impacts.
        Returns
        -------
        at_event : np.array
            impact for each hazard event
        """
        return np.squeeze(np.asarray(np.sum(mat, axis=1)))

    @staticmethod
    def aai_agg_from_eai_exp(eai_exp):
        """
        Aggregate impact.eai_exp

        Parameters
        ----------
        eai_exp : np.array
            expected annual impact for each exposure point

        Returns
        -------
        float
            average annual impact aggregated
        """
        return np.sum(eai_exp)


    def risk_metrics(self):
        """
        Compute risk metricss eai_exp, at_event, aai_agg
        for an impact matrix and a frequency vector.

        Parameters
        ----------
        imp_mat : sparse.csr_matrix
            matrix num_events x num_exp with impacts.
        freq : np.array
            array with the frequency per event

        Returns
        -------
        eai_exp: np.array
            expected annual impact at each exposure point
        at_event: np.array()
            total impact for each event
        aai_agg : float
            average annual impact aggregated over all exposure points
        """
        eai_exp = self.eai_exp_from_mat(self.imp_mat, self.hazard.frequency)
        at_event = self.at_event_from_mat(self.imp_mat)
        aai_agg = self.aai_agg_from_eai_exp(eai_exp)
        return at_event, eai_exp, aai_agg

class Impact():
    """Impact definition. Compute from an entity (exposures and impact
    functions) and hazard.

    Attributes
    ----------
    tag : dict
        dictionary of tags of exposures, impact functions set and
        hazard: {'exp': Tag(), 'impf_set': Tag(), 'haz': TagHazard()}
    event_id :
        np.array id (>0) of each hazard event
    event_name :
        list name of each hazard event
    date : np.array
        date if events as integer date corresponding to the
        proleptic Gregorian ordinal, where January 1 of year 1 has
        ordinal 1 (ordinal format of datetime library)
    coord_exp : np.array
        exposures coordinates [lat, lon] (in degrees)
    eai_exp : np.array
        expected annual impact for each exposure
    at_event : np.array
        impact for each hazard event
    frequency : np.array
        annual frequency of event
    tot_value : float
        total exposure value affected
    aai_agg : float
        average annual impact (aggregated)
    unit : str
        value unit used (given by exposures unit)
    imp_mat : sparse.csr_matrix
        matrix num_events x num_exp with impacts.
        only filled if save_mat is True in calc()
    """

#TODO: change init
    def __init__(self,
                 event_id=np.array([], int),
                 event_name=None,
                 date=np.array([], int),
                 frequency=np.array([],float),
                 coord_exp=np.ndarray([], float),
                 crs=DEF_CRS,
                 eai_exp=np.array([], float),
                 at_event=np.array([], float),
                 tot_value=0,
                 aai_agg=0,
                 unit='',
                 imp_mat=sparse.csr_matrix(np.empty((0, 0))),
                 tag=None):

        self.tag = tag or {}
        self.event_id = event_id
        self.event_name = event_name or []
        self.date = date
        self.coord_exp = coord_exp
        self.crs = crs
        self.eai_exp = eai_exp
        self.at_event = at_event
        self.frequency = frequency
        self.tot_value = tot_value
        self.aai_agg = aai_agg
        self.unit = unit
        self.imp_mat = imp_mat

    def calc(self, exposures, impact_funcs, hazard, save_mat=False):
        """This function is deprecated, use Impact.calc_risk and Impact.calc_insured_risk instead.
        """
        impcalc= ImpactCalc(exposures, impact_funcs, hazard)
        if ('deductible' in exposures.gdf) and ('cover' in exposures.gdf) \
            and exposures.gdf.cover.max():
            # LOGGER.warning("To compute the risk transfer value"
            #      "please use Impact.calc_insured_risk")
            self.__dict__ = impcalc.insured_risk(save_mat).__dict__
        else:
            # LOGGER.warning("The use of Impact.calc() is deprecated."
            #      "Please use Impact.calc_risk() or Impact.calc_risk_insured().")
            self.__dict__ = impcalc.risk(save_mat).__dict__

#TODO: new name
    @classmethod
    def from_eih(cls, exposures, impfset, hazard, at_event, eai_exp, aai_agg, imp_mat=None):
        """
        Set Impact attributes from precalculated impact metrics.

        Parameters
        ----------
        imp_mat : sparse.csr_matrix
            matrix num_events x num_exp with impacts.
        exposures : climada.entity.Exposures
            exposure used to compute imp_mat
        impf_set: climada.entity.ImpactFuncSet
            impact functions set used to compute imp_mat
        hazard : climada.Hazard
            hazard used to compute imp_mat

        Returns
        -------
        climada.engine.impact.Impact
            impact with all risk metrics set based on the given impact matrix
        """
<<<<<<< HEAD
        imp_mat = sparse.csr_matrix(np.empty((0, 0))) if imp_mat is None else imp_mat
=======
        return cls(
            event_id = hazard.event_id,
            event_name = hazard.event_name,
            date = hazard.date,
            frequency = hazard.frequency,
            coord_exp = np.stack([exposures.gdf.latitude.values,
                                  exposures.gdf.longitude.values],
                                 axis=1),
            crs = exposures.crs,
            unit = exposures.value_unit,
            tot_value = exposures.affected_total_value(hazard),
            eai_exp = eai_exp,
            at_event = at_event,
            aai_agg = aai_agg,
            tag = {'exp': exposures.tag,
                   'impf_set': impfset.tag,
                   'haz': hazard.tag
                   }
            )

    @classmethod
    def from_imp_mat(cls, imp_mat, exposures, impfset, hazard):
        """
        Set Impact attributes from the impact matrix.

        Parameters
        ----------
        imp_mat : sparse.csr_matrix
            matrix num_events x num_exp with impacts.
        exposures : climada.entity.Exposures
            exposure used to compute imp_mat
        impf_set: climada.entity.ImpactFuncSet
            impact functions set used to compute imp_mat
        hazard : climada.Hazard
            hazard used to compute imp_mat

        Returns
        -------
        climada.engine.impact.Impact
            impact with all risk metrics set based on the given impact matrix
        """
        at_event, eai_exp, aai_agg = risk_metrics_from_mat(imp_mat, hazard.frequency)
>>>>>>> 07d12bc5
        return cls(
            event_id = hazard.event_id,
            event_name = hazard.event_name,
            date = hazard.date,
            frequency = hazard.frequency,
            coord_exp = np.stack([exposures.gdf.latitude.values,
                                  exposures.gdf.longitude.values],
                                 axis=1),
            crs = exposures.crs,
            unit = exposures.value_unit,
            tot_value = exposures.affected_total_value(hazard),
            eai_exp = eai_exp,
            at_event = at_event,
            aai_agg = aai_agg,
            imp_mat = imp_mat,
            tag = {'exp': exposures.tag,
                   'impf_set': impfset.tag,
                   'haz': hazard.tag
                   }
            )


    def transfer_risk(self, attachment, cover):
        """Compute the risk transfer for the full portfolio

        Parameters
        ----------
        attachment : float
           attachment per event for entire portfolio.
        cover : float
            cover per event for entire portfolio.

        Returns
        -------
        transfer_at_event : np.array()
            risk transfered per event
        transfer_aai_agg : float
            average  annual risk transfered
        """
        transfer_at_event = np.minimum(np.maximum(self.at_event - attachment, 0), cover)
        transfer_aai_agg = np.sum(transfer_at_event * self.frequency)
        return transfer_at_event, transfer_aai_agg

    def residual_risk(self, attachment, cover):
        """Compute the residual risk after application of insurance
        attachment and cover to entire portfolio.

        Parameters
        ----------
        attachment : float
            attachment per event for entire portfolio.
        cover : float
            cover per event for entire portfolio.

        Returns
        -------
        residual_at_event : np.array()
            residual risk per event
        residual_aai_agg : float
            average annual residual risk

        """
        transfer_at_event, _ = self.transfer_risk(attachment, cover)
        residual_at_event = np.maximum(self.at_event - transfer_at_event, 0)
        residual_aai_agg = np.sum(residual_at_event * self.frequency)
        return residual_at_event, residual_aai_agg

    def calc_risk_transfer(self, attachment, cover):
        """Compute traaditional risk transfer over impact. Returns new impact
        with risk transfer applied and the insurance layer resulting
        Impact metrics.

        Parameters
        ----------
        attachment : float
            (deductible)
        cover : float

        Returns
        -------
        climada.engine.impact.Impact
        """
        new_imp = copy.deepcopy(self)
        if attachment or cover:
            imp_layer = np.minimum(np.maximum(new_imp.at_event - attachment, 0), cover)
            new_imp.at_event = np.maximum(new_imp.at_event - imp_layer, 0)
            new_imp.aai_agg = np.sum(new_imp.at_event * new_imp.frequency)
            # next values are no longer valid
            new_imp.eai_exp = np.array([])
            new_imp.coord_exp = np.array([])
            new_imp.imp_mat = sparse.csr_matrix(np.empty((0, 0)))
            # insurance layer metrics
            risk_transfer = copy.deepcopy(new_imp)
            risk_transfer.at_event = imp_layer
            risk_transfer.aai_agg = np.sum(imp_layer * new_imp.frequency)
            return new_imp, risk_transfer

        return new_imp, Impact()

    def impact_per_year(self, all_years=True, year_range=None):
        """Calculate yearly impact from impact data.

        Note: the impact in a given year is summed over all events.
        Thus, the impact in a given year can be larger than the
        total affected exposure value.

        Parameters
        ----------
        all_years : boolean
            return values for all years between first and
            last year with event, including years without any events.
        year_range : tuple or list with integers
            start and end year
        Returns
        -------
        year_set: dict
            Key=year, value=Summed impact per year.
        """
        if year_range is None:
            year_range = []

        orig_year = np.array([dt.datetime.fromordinal(date).year
                              for date in self.date])
        if orig_year.size == 0 and len(year_range) == 0:
            return dict()
        if orig_year.size == 0 or (len(year_range) > 0 and all_years):
            years = np.arange(min(year_range), max(year_range) + 1)
        elif all_years:
            years = np.arange(min(orig_year), max(orig_year) + 1)
        else:
            years = np.array(sorted(np.unique(orig_year)))
        if not len(year_range) == 0:
            years = years[years >= min(year_range)]
            years = years[years <= max(year_range)]

        year_set = dict()

        for year in years:
            year_set[year] = sum(self.at_event[orig_year == year])
        return year_set

    def calc_impact_year_set(self,all_years=True, year_range=None):
        """This function is deprecated, use Impact.impact_per_year instead."""
        LOGGER.warning("The use of Impact.calc_impact_year_set is deprecated."
                       "Use Impact.impact_per_year instead.")
        return self.impact_per_year(all_years=all_years, year_range=year_range)

    def local_exceedance_imp(self, return_periods=(25, 50, 100, 250)):
        """Compute exceedance impact map for given return periods.
        Requires attribute imp_mat.

        Parameters
        ----------
        return_periods : np.array return periods to consider

        Returns
        -------
        np.array
        """
        LOGGER.info('Computing exceedance impact map for return periods: %s',
                    return_periods)
        try:
            self.imp_mat.shape[1]
        except AttributeError as err:
            raise ValueError('attribute imp_mat is empty. Recalculate Impact'
                             'instance with parameter save_mat=True') from err
        num_cen = self.imp_mat.shape[1]
        imp_stats = np.zeros((len(return_periods), num_cen))
        cen_step = CONFIG.max_matrix_size.int() // self.imp_mat.shape[0]
        if not cen_step:
            raise ValueError('Increase max_matrix_size configuration parameter to > '
                             f'{self.imp_mat.shape[0]}')
        # separte in chunks
        chk = -1
        for chk in range(int(num_cen / cen_step)):
            self._loc_return_imp(np.array(return_periods),
                                 self.imp_mat[:, chk * cen_step:(chk + 1) * cen_step].toarray(),
                                 imp_stats[:, chk * cen_step:(chk + 1) * cen_step])
        self._loc_return_imp(np.array(return_periods),
                             self.imp_mat[:, (chk + 1) * cen_step:].toarray(),
                             imp_stats[:, (chk + 1) * cen_step:])

        return imp_stats

    def calc_freq_curve(self, return_per=None):
        """Compute impact exceedance frequency curve.

        Parameters
        ----------
        return_per : np.array, optional
            return periods where to compute
            the exceedance impact. Use impact's frequencies if not provided

        Returns
        -------
            ImpactFreqCurve
        """
        ifc = ImpactFreqCurve()
        ifc.tag = self.tag
        # Sort descendingly the impacts per events
        sort_idxs = np.argsort(self.at_event)[::-1]
        # Calculate exceedence frequency
        exceed_freq = np.cumsum(self.frequency[sort_idxs])
        # Set return period and imact exceeding frequency
        ifc.return_per = 1 / exceed_freq[::-1]
        ifc.impact = self.at_event[sort_idxs][::-1]
        ifc.unit = self.unit
        ifc.label = 'Exceedance frequency curve'

        if return_per is not None:
            interp_imp = np.interp(return_per, ifc.return_per, ifc.impact)
            ifc.return_per = return_per
            ifc.impact = interp_imp

        return ifc

    def plot_scatter_eai_exposure(self, mask=None, ignore_zero=True,
                                  pop_name=True, buffer=0.0, extend='neither',
                                  axis=None, adapt_fontsize=True, **kwargs):
        """Plot scatter expected annual impact of each exposure.

        Parameters
        ----------
        mask : np.array, optional
            mask to apply to eai_exp plotted.
        ignore_zero : bool, optional
            flag to indicate if zero and negative
            values are ignored in plot. Default: False
        pop_name : bool, optional
            add names of the populated places
        buffer : float, optional
            border to add to coordinates.
            Default: 1.0.
        extend : str
            optional extend border colorbar with arrows.
            [ 'neither' | 'both' | 'min' | 'max' ]
        axis  : matplotlib.axes._subplots.AxesSubplot, optional
            axis to use
        adapt_fontsize : bool, optional
                If set to true, the size of the fonts will be adapted to the size of the figure.
                Otherwise the default matplotlib font size is used. Default is True.
        kwargs : optional
            arguments for hexbin matplotlib function

        Returns
        -------
            cartopy.mpl.geoaxes.GeoAxesSubplot
        """
        if 'cmap' not in kwargs:
            kwargs['cmap'] = CMAP_IMPACT

        eai_exp = self._build_exp()
        axis = eai_exp.plot_scatter(mask, ignore_zero, pop_name, buffer,
                                    extend, axis=axis, adapt_fontsize=adapt_fontsize, **kwargs)
        axis.set_title('Expected annual impact')
        return axis

    def plot_hexbin_eai_exposure(self, mask=None, ignore_zero=True,
                                 pop_name=True, buffer=0.0, extend='neither',
                                 axis=None, adapt_fontsize=True, **kwargs):
        """Plot hexbin expected annual impact of each exposure.

        Parameters
        ----------
            mask : np.array, optional
                mask to apply to eai_exp plotted.
            ignore_zero : bool, optional
                flag to indicate if zero and negative
                values are ignored in plot. Default: False
            pop_name : bool, optional
                add names of the populated places
            buffer : float, optional
                border to add to coordinates.
                Default: 1.0.
            extend : str, optional
                extend border colorbar with arrows.
                [ 'neither' | 'both' | 'min' | 'max' ]
            axis : matplotlib.axes._subplots.AxesSubplot, optional
                axis to use
            kwargs : optional
                arguments for hexbin matplotlib function

        Returns
        -------
            cartopy.mpl.geoaxes.GeoAxesSubplot
        """
        if 'cmap' not in kwargs:
            kwargs['cmap'] = CMAP_IMPACT

        eai_exp = self._build_exp()
        axis = eai_exp.plot_hexbin(mask, ignore_zero, pop_name, buffer,
                                   extend, axis=axis, adapt_fontsize=adapt_fontsize, **kwargs)
        axis.set_title('Expected annual impact')
        return axis

    def plot_raster_eai_exposure(self, res=None, raster_res=None, save_tiff=None,
                                 raster_f=lambda x: np.log10((np.fmax(x + 1, 1))),
                                 label='value (log10)', axis=None, adapt_fontsize=True,
                                 **kwargs):
        """Plot raster expected annual impact of each exposure.

        Parameters
        ----------
        res : float, optional
            resolution of current data in units of latitude
            and longitude, approximated if not provided.
        raster_res : float, optional
            desired resolution of the raster
        save_tiff :  str, optional
            file name to save the raster in tiff
            format, if provided
        raster_f : lambda function
            transformation to use to data. Default: log10 adding 1.
        label : str colorbar label
        axis : matplotlib.axes._subplots.AxesSubplot, optional
            axis to use
        adapt_fontsize : bool, optional
                If set to true, the size of the fonts will be adapted to the size of the figure.
                Otherwise the default matplotlib font size is used. Default is True.
        kwargs : optional
            arguments for imshow matplotlib function

        Returns
        -------
        cartopy.mpl.geoaxes.GeoAxesSubplot
        """
        eai_exp = self._build_exp()
        axis = eai_exp.plot_raster(res, raster_res, save_tiff, raster_f,
                                   label, axis=axis, adapt_fontsize=adapt_fontsize, **kwargs)
        axis.set_title('Expected annual impact')
        return axis

    def plot_basemap_eai_exposure(self, mask=None, ignore_zero=False, pop_name=True,
                                  buffer=0.0, extend='neither', zoom=10,
                                  url='http://tile.stamen.com/terrain/tileZ/tileX/tileY.png',
                                  axis=None, **kwargs):
        """Plot basemap expected annual impact of each exposure.

        Parameters
        ----------
        mask : np.array, optional
            mask to apply to eai_exp plotted.
        ignore_zero : bool, optional
            flag to indicate if zero and negative
            values are ignored in plot. Default: False
        pop_name : bool, optional
            add names of the populated places
        buffer : float, optional
            border to add to coordinates. Default: 0.0.
        extend : str, optional
            extend border colorbar with arrows.
            [ 'neither' | 'both' | 'min' | 'max' ]
        zoom : int, optional
            zoom coefficient used in the satellite image
        url : str, optional
            image source, e.g. ctx.sources.OSM_C
        axis : matplotlib.axes._subplots.AxesSubplot, optional
            axis to use
        kwargs : optional
            arguments for scatter matplotlib function, e.g.
            cmap='Greys'. Default: 'Wistia'

        Returns
        -------
        cartopy.mpl.geoaxes.GeoAxesSubplot
        """
        if 'cmap' not in kwargs:
            kwargs['cmap'] = CMAP_IMPACT
        eai_exp = self._build_exp()
        axis = eai_exp.plot_basemap(mask, ignore_zero, pop_name, buffer,
                                    extend, zoom, url, axis=axis, **kwargs)
        axis.set_title('Expected annual impact')
        return axis

    def plot_hexbin_impact_exposure(self, event_id=1, mask=None, ignore_zero=False,
                                    pop_name=True, buffer=0.0, extend='neither',
                                    axis=None, adapt_fontsize=True, **kwargs):
        """Plot hexbin impact of an event at each exposure.
        Requires attribute imp_mat.

        Parameters
        ----------
        event_id : int, optional
            id of the event for which to plot the impact.
            Default: 1.
        mask : np.array, optional
            mask to apply to impact plotted.
        ignore_zero : bool, optional
            flag to indicate if zero and negative
            values are ignored in plot. Default: False
        pop_name : bool, optional
            add names of the populated places
        buffer : float, optional
            border to add to coordinates.
            Default: 1.0.
        extend : str, optional
            extend border colorbar with arrows.
            [ 'neither' | 'both' | 'min' | 'max' ]
        kwargs : optional
            arguments for hexbin matplotlib function
        axis : matplotlib.axes._subplots.AxesSubplot
            optional axis to use
        adapt_fontsize : bool, optional
            If set to true, the size of the fonts will be adapted to the size of the figure.
            Otherwise the default matplotlib font size is used. Default is True.

        Returns
        --------
            matplotlib.figure.Figure, cartopy.mpl.geoaxes.GeoAxesSubplot
        """
        if not hasattr(self.imp_mat, "shape") or self.imp_mat.shape[1] == 0:
            raise ValueError('attribute imp_mat is empty. Recalculate Impact'
                             'instance with parameter save_mat=True')
        if 'cmap' not in kwargs:
            kwargs['cmap'] = CMAP_IMPACT
        impact_at_events_exp = self._build_exp_event(event_id)
        axis = impact_at_events_exp.plot_hexbin(mask, ignore_zero, pop_name,
                                                buffer, extend, axis=axis,
                                                adapt_fontsize=adapt_fontsize,
                                                **kwargs)

        return axis

    def plot_basemap_impact_exposure(self, event_id=1, mask=None, ignore_zero=False,
                                     pop_name=True, buffer=0.0, extend='neither', zoom=10,
                                     url='http://tile.stamen.com/terrain/tileZ/tileX/tileY.png',
                                     axis=None, **kwargs):
        """Plot basemap impact of an event at each exposure.
        Requires attribute imp_mat.

        Parameters
        ----------
        event_id : int, optional
            id of the event for which to plot the impact.
            Default: 1.
        mask : np.array, optional
            mask to apply to impact plotted.
        ignore_zero : bool, optional
            flag to indicate if zero and negative
            values are ignored in plot. Default: False
        pop_name : bool, optional
            add names of the populated places
        buffer : float, optional
            border to add to coordinates. Default: 0.0.
        extend : str, optional
            extend border colorbar with arrows.
            [ 'neither' | 'both' | 'min' | 'max' ]
        zoom : int, optional
            zoom coefficient used in the satellite image
        url : str, optional
            image source, e.g. ctx.sources.OSM_C
        axis  : matplotlib.axes._subplots.AxesSubplot, optional axis to use
        kwargs : optional arguments for scatter matplotlib function, e.g.
            cmap='Greys'. Default: 'Wistia'

        Returns
        -------
        cartopy.mpl.geoaxes.GeoAxesSubplot
        """
        if not hasattr(self.imp_mat, "shape") or self.imp_mat.shape[1] == 0:
            raise ValueError('attribute imp_mat is empty. Recalculate Impact'
                             'instance with parameter save_mat=True')

        if event_id not in self.event_id:
            raise ValueError(f'Event ID {event_id} not found')
        if 'cmap' not in kwargs:
            kwargs['cmap'] = CMAP_IMPACT
        impact_at_events_exp = self._build_exp_event(event_id)
        axis = impact_at_events_exp.plot_basemap(mask, ignore_zero, pop_name,
                                                 buffer, extend, zoom, url, axis=axis, **kwargs)

        return axis

    def plot_rp_imp(self, return_periods=(25, 50, 100, 250),
                    log10_scale=True, smooth=True, axis=None, **kwargs):
        """Compute and plot exceedance impact maps for different return periods.
        Calls local_exceedance_imp.

        Parameters
        ----------
        return_periods : tuple(int), optional
            return periods to consider
        log10_scale : boolean, optional
            plot impact as log10(impact)
        smooth : bool, optional
            smooth plot to plot.RESOLUTIONxplot.RESOLUTION
        kwargs : optional
            arguments for pcolormesh matplotlib function
            used in event plots

        Returns
        --------
        matplotlib.axes._subplots.AxesSubplot,
        np.ndarray (return_periods.size x num_centroids)
        """
        imp_stats = self.local_exceedance_imp(np.array(return_periods))
        if imp_stats.size == 0:
            raise ValueError('Error: Attribute imp_mat is empty. Recalculate Impact'
                             'instance with parameter save_mat=True')
        if log10_scale:
            if np.min(imp_stats) < 0:
                imp_stats_log = np.log10(abs(imp_stats) + 1)
                colbar_name = 'Log10(abs(Impact)+1) (' + self.unit + ')'
            elif np.min(imp_stats) < 1:
                imp_stats_log = np.log10(imp_stats + 1)
                colbar_name = 'Log10(Impact+1) (' + self.unit + ')'
            else:
                imp_stats_log = np.log10(imp_stats)
                colbar_name = 'Log10(Impact) (' + self.unit + ')'
        else:
            imp_stats_log = imp_stats
            colbar_name = 'Impact (' + self.unit + ')'
        title = list()
        for ret in return_periods:
            title.append('Return period: ' + str(ret) + ' years')
        axis = u_plot.geo_im_from_array(imp_stats_log, self.coord_exp,
                                        colbar_name, title, smooth=smooth, axes=axis, **kwargs)

        return axis, imp_stats

    def write_csv(self, file_name):
        """Write data into csv file. imp_mat is not saved.

        Parameters
        ----------
        file_name : str
            absolute path of the file
        """
        LOGGER.info('Writing %s', file_name)
        with open(file_name, "w", encoding='utf-8') as imp_file:
            imp_wr = csv.writer(imp_file)
            imp_wr.writerow(["tag_hazard", "tag_exposure", "tag_impact_func",
                             "unit", "tot_value", "aai_agg", "event_id",
                             "event_name", "event_date", "event_frequency",
                             "at_event", "eai_exp", "exp_lat", "exp_lon", "exp_crs"])
            csv_data = [[[self.tag['haz'].haz_type], [self.tag['haz'].file_name],
                         [self.tag['haz'].description]],
                        [[self.tag['exp'].file_name], [self.tag['exp'].description]],
                        [[self.tag['impf_set'].file_name], [self.tag['impf_set'].description]],
                        [self.unit], [self.tot_value], [self.aai_agg],
                        self.event_id, self.event_name, self.date,
                        self.frequency, self.at_event,
                        self.eai_exp, self.coord_exp[:, 0], self.coord_exp[:, 1],
                        [str(self.crs)]]
            for values in zip_longest(*csv_data):
                imp_wr.writerow(values)

    def write_excel(self, file_name):
        """Write data into Excel file. imp_mat is not saved.

        Parameters
        ----------
        file_name : str
            absolute path of the file
        """
        LOGGER.info('Writing %s', file_name)
        def write_col(i_col, imp_ws, xls_data):
            """Write one measure"""
            row_ini = 1
            for dat_row in xls_data:
                imp_ws.write(row_ini, i_col, dat_row)
                row_ini += 1

        imp_wb = xlsxwriter.Workbook(file_name)
        imp_ws = imp_wb.add_worksheet()

        header = ["tag_hazard", "tag_exposure", "tag_impact_func",
                  "unit", "tot_value", "aai_agg", "event_id",
                  "event_name", "event_date", "event_frequency",
                  "at_event", "eai_exp", "exp_lat", "exp_lon", "exp_crs"]
        for icol, head_dat in enumerate(header):
            imp_ws.write(0, icol, head_dat)
        data = [self.tag['haz'].haz_type, str(self.tag['haz'].file_name),
                str(self.tag['haz'].description)]
        write_col(0, imp_ws, data)
        data = [str(self.tag['exp'].file_name), str(self.tag['exp'].description)]
        write_col(1, imp_ws, data)
        data = [str(self.tag['impf_set'].file_name), str(self.tag['impf_set'].description)]
        write_col(2, imp_ws, data)
        write_col(3, imp_ws, [self.unit])
        write_col(4, imp_ws, [self.tot_value])
        write_col(5, imp_ws, [self.aai_agg])
        write_col(6, imp_ws, self.event_id)
        write_col(7, imp_ws, self.event_name)
        write_col(8, imp_ws, self.date)
        write_col(9, imp_ws, self.frequency)
        write_col(10, imp_ws, self.at_event)
        write_col(11, imp_ws, self.eai_exp)
        write_col(12, imp_ws, self.coord_exp[:, 0])
        write_col(13, imp_ws, self.coord_exp[:, 1])
        write_col(14, imp_ws, [str(self.crs)])

        imp_wb.close()

    def write_sparse_csr(self, file_name):
        """Write imp_mat matrix in numpy's npz format."""
        LOGGER.info('Writing %s', file_name)
        np.savez(file_name, data=self.imp_mat.data, indices=self.imp_mat.indices,
                 indptr=self.imp_mat.indptr, shape=self.imp_mat.shape)

    @staticmethod
    def read_sparse_csr(file_name):
        """Read imp_mat matrix from numpy's npz format.

        Parameters
        ----------
        file_name : str file name

        Returns
        -------
        sparse.csr_matrix
        """
        LOGGER.info('Reading %s', file_name)
        loader = np.load(file_name)
        return sparse.csr_matrix(
            (loader['data'], loader['indices'], loader['indptr']), shape=loader['shape'])

    @classmethod
    def from_csv(cls, file_name):
        """Read csv file containing impact data generated by write_csv.

        Parameters
        ----------
        file_name : str absolute path of the file

        Returns
        -------
        imp : climada.engine.impact.Impact
            Impact from csv file
        """
        # pylint: disable=no-member
        LOGGER.info('Reading %s', file_name)
        imp_df = pd.read_csv(file_name)
        imp = cls()
        imp.unit = imp_df.unit[0]
        imp.tot_value = imp_df.tot_value[0]
        imp.aai_agg = imp_df.aai_agg[0]
        imp.event_id = imp_df.event_id[~np.isnan(imp_df.event_id)].values
        num_ev = imp.event_id.size
        imp.event_name = imp_df.event_name[:num_ev].values.tolist()
        imp.date = imp_df.event_date[:num_ev].values
        imp.at_event = imp_df.at_event[:num_ev].values
        imp.frequency = imp_df.event_frequency[:num_ev].values
        imp.eai_exp = imp_df.eai_exp[~np.isnan(imp_df.eai_exp)].values
        num_exp = imp.eai_exp.size
        imp.coord_exp = np.zeros((num_exp, 2))
        imp.coord_exp[:, 0] = imp_df.exp_lat[:num_exp]
        imp.coord_exp[:, 1] = imp_df.exp_lon[:num_exp]
        try:
            imp.crs = u_coord.to_crs_user_input(imp_df.exp_crs.values[0])
        except AttributeError:
            imp.crs = DEF_CRS
        imp.tag['haz'] = TagHaz(str(imp_df.tag_hazard[0]),
                                 str(imp_df.tag_hazard[1]),
                                 str(imp_df.tag_hazard[2]))
        imp.tag['exp'] = Tag(str(imp_df.tag_exposure[0]),
                              str(imp_df.tag_exposure[1]))
        imp.tag['impf_set'] = Tag(str(imp_df.tag_impact_func[0]),
                                 str(imp_df.tag_impact_func[1]))
        return imp

    def read_csv(self, *args, **kwargs):
        """This function is deprecated, use Impact.from_csv instead."""
        LOGGER.warning("The use of Impact.read_csv is deprecated."
                       "Use Impact.from_csv instead.")
        self.__dict__ = Impact.from_csv(*args, **kwargs).__dict__

    @classmethod
    def from_excel(cls, file_name):
        """Read excel file containing impact data generated by write_excel.

        Parameters
        ----------
        file_name : str absolute path of the file

        Returns
        -------
        imp : climada.engine.impact.Impact
            Impact from excel file
        """
        LOGGER.info('Reading %s', file_name)
        dfr = pd.read_excel(file_name)
        imp =cls()
        imp.tag['haz'] = TagHaz()
        imp.tag['haz'].haz_type = dfr['tag_hazard'][0]
        imp.tag['haz'].file_name = dfr['tag_hazard'][1]
        imp.tag['haz'].description = dfr['tag_hazard'][2]
        imp.tag['exp'] = Tag()
        imp.tag['exp'].file_name = dfr['tag_exposure'][0]
        imp.tag['exp'].description = dfr['tag_exposure'][1]
        imp.tag['impf_set'] = Tag()
        imp.tag['impf_set'].file_name = dfr['tag_impact_func'][0]
        imp.tag['impf_set'].description = dfr['tag_impact_func'][1]

        imp.unit = dfr.unit[0]
        imp.tot_value = dfr.tot_value[0]
        imp.aai_agg = dfr.aai_agg[0]

        imp.event_id = dfr.event_id[~np.isnan(dfr.event_id.values)].values
        imp.event_name = dfr.event_name[:imp.event_id.size].values
        imp.date = dfr.event_date[:imp.event_id.size].values
        imp.frequency = dfr.event_frequency[:imp.event_id.size].values
        imp.at_event = dfr.at_event[:imp.event_id.size].values

        imp.eai_exp = dfr.eai_exp[~np.isnan(dfr.eai_exp.values)].values
        imp.coord_exp = np.zeros((imp.eai_exp.size, 2))
        imp.coord_exp[:, 0] = dfr.exp_lat.values[:imp.eai_exp.size]
        imp.coord_exp[:, 1] = dfr.exp_lon.values[:imp.eai_exp.size]
        try:
            imp.crs = u_coord.to_csr_user_input(dfr.exp_crs.values[0])
        except AttributeError:
            imp.crs = DEF_CRS

        return imp

    def read_excel(self, *args, **kwargs):
        """This function is deprecated, use Impact.from_excel instead."""
        LOGGER.warning("The use of Impact.read_excel is deprecated."
                       "Use Impact.from_excel instead.")
        self.__dict__ = Impact.from_excel(*args, **kwargs).__dict__

    @staticmethod
    def video_direct_impact(exp, impf_set, haz_list, file_name='',
                            writer=animation.PillowWriter(bitrate=500),
                            imp_thresh=0, args_exp=None, args_imp=None,
                            ignore_zero=False, pop_name=False):
        """
        Computes and generates video of accumulated impact per input events
        over exposure.

        Parameters
        ----------
        exp : climada.entity.Exposures
            exposures instance, constant during all video
        impf_set : climada.entity.ImactFuncSet
            impact functions
        haz_list : (list(Hazard))
            every Hazard contains an event; all hazards
            use the same centroids
        file_name : str, optional
            file name to save video, if provided
        writer : matplotlib.animation.*, optional
            video writer. Default: pillow with bitrate=500
        imp_thresh : float
            represent damages greater than threshold
        args_exp : optional
            arguments for scatter (points) or hexbin (raster)
            matplotlib function used in exposures
        args_imp : optional
            arguments for scatter (points) or hexbin (raster)
            matplotlib function used in impact
        ignore_zero : bool, optional
            flag to indicate if zero and negative
            values are ignored in plot. Default: False
        pop_name : bool, optional
            add names of the populated places
            The default is False.

        Returns
        -------
        list(Impact)
        """
        if args_exp is None:
            args_exp = dict()
        if args_imp is None:
            args_imp = dict()
        imp_list = []
        exp_list = []
        imp_arr = np.zeros(len(exp.gdf))
        for i_time, _ in enumerate(haz_list):
            imp_tmp = Impact()
            imp_tmp.calc(exp, impf_set, haz_list[i_time])
            imp_arr = np.maximum(imp_arr, imp_tmp.eai_exp)
            # remove not impacted exposures
            save_exp = imp_arr > imp_thresh
            imp_tmp.coord_exp = imp_tmp.coord_exp[save_exp, :]
            imp_tmp.eai_exp = imp_arr[save_exp]
            imp_list.append(imp_tmp)
            exp_list.append(~save_exp)

        v_lim = [np.array([haz.intensity.min() for haz in haz_list]).min(),
                 np.array([haz.intensity.max() for haz in haz_list]).max()]

        if 'vmin' not in args_exp:
            args_exp['vmin'] = exp.gdf.value.values.min()

        if 'vmin' not in args_imp:
            args_imp['vmin'] = np.array([imp.eai_exp.min() for imp in imp_list
                                         if imp.eai_exp.size]).min()

        if 'vmax' not in args_exp:
            args_exp['vmax'] = exp.gdf.value.values.max()

        if 'vmax' not in args_imp:
            args_imp['vmax'] = np.array([imp.eai_exp.max() for imp in imp_list
                                         if imp.eai_exp.size]).max()

        if 'cmap' not in args_exp:
            args_exp['cmap'] = 'winter_r'

        if 'cmap' not in args_imp:
            args_imp['cmap'] = 'autumn_r'


        plot_raster = False
        if exp.meta:
            plot_raster = True

        def run(i_time):
            haz_list[i_time].plot_intensity(1, axis=axis, cmap='Greys', vmin=v_lim[0],
                                            vmax=v_lim[1], alpha=0.8)
            if plot_raster:
                exp.plot_hexbin(axis=axis, mask=exp_list[i_time], ignore_zero=ignore_zero,
                                pop_name=pop_name, **args_exp)
                if imp_list[i_time].coord_exp.size:
                    imp_list[i_time].plot_hexbin_eai_exposure(axis=axis, pop_name=pop_name,
                                                              **args_imp)
                    fig.delaxes(fig.axes[1])
            else:
                exp.plot_scatter(axis=axis, mask=exp_list[i_time], ignore_zero=ignore_zero,
                                 pop_name=pop_name, **args_exp)
                if imp_list[i_time].coord_exp.size:
                    imp_list[i_time].plot_scatter_eai_exposure(axis=axis, pop_name=pop_name,
                                                               **args_imp)
                    fig.delaxes(fig.axes[1])
            fig.delaxes(fig.axes[1])
            fig.delaxes(fig.axes[1])
            axis.set_xlim(haz_list[-1].centroids.lon.min(), haz_list[-1].centroids.lon.max())
            axis.set_ylim(haz_list[-1].centroids.lat.min(), haz_list[-1].centroids.lat.max())
            axis.set_title(haz_list[i_time].event_name[0])
            pbar.update()

        if file_name:
            LOGGER.info('Generating video %s', file_name)
            fig, axis, _fontsize = u_plot.make_map()
            ani = animation.FuncAnimation(fig, run, frames=len(haz_list),
                                          interval=500, blit=False)
            pbar = tqdm(total=len(haz_list))
            fig.tight_layout()
            ani.save(file_name, writer=writer)
            pbar.close()

        return imp_list

    def _loc_return_imp(self, return_periods, imp, exc_imp):
        """Compute local exceedence impact for given return period.

        Parameters
        ----------
        return_periods : np.array return periods to consider
        cen_pos (int): centroid position

        Returns
        -------
        np.array
        """
        # sorted impacts
        sort_pos = np.argsort(imp, axis=0)[::-1, :]
        columns = np.ones(imp.shape, int)
        # pylint: disable=unsubscriptable-object  # pylint/issues/3139
        columns *= np.arange(columns.shape[1])
        imp_sort = imp[sort_pos, columns]
        # cummulative frequency at sorted intensity
        freq_sort = self.frequency[sort_pos]
        np.cumsum(freq_sort, axis=0, out=freq_sort)

        for cen_idx in range(imp.shape[1]):
            exc_imp[:, cen_idx] = self._cen_return_imp(
                imp_sort[:, cen_idx], freq_sort[:, cen_idx],
                0, return_periods)

    def _build_exp(self):
        return Exposures(
            data={
                'value': self.eai_exp,
                'latitude': self.coord_exp[:, 0],
                'longitude': self.coord_exp[:, 1],
            },
            crs=self.crs,
            value_unit=self.unit,
            ref_year=0,
            tag=Tag(),
            meta=None
        )

    def _build_exp_event(self, event_id):
        """Write impact of an event as Exposures

        Parameters
        ----------
        event_id : int
            id of the event
        """
        [[idx]] = (self.event_id == event_id).nonzero()
        return Exposures(
            data={
                'value': self.imp_mat[idx].toarray().ravel(),
                'latitude': self.coord_exp[:, 0],
                'longitude': self.coord_exp[:, 1],
            },
            crs=self.crs,
            value_unit=self.unit,
            ref_year=0,
            tag=Tag(),
            meta=None
        )

    @staticmethod
    def _cen_return_imp(imp, freq, imp_th, return_periods):
        """From ordered impact and cummulative frequency at centroid, get
        exceedance impact at input return periods.

        Parameters
        ----------
        imp : np.array
            sorted impact at centroid
        freq : np.array
            cummulative frequency at centroid
        imp_th : float
            impact threshold
        return_periods : np.array
            return periods

        Returns
        -------
        np.array
        """
        imp_th = np.asarray(imp > imp_th).squeeze()
        imp_cen = imp[imp_th]
        freq_cen = freq[imp_th]
        if not imp_cen.size:
            return np.zeros((return_periods.size,))
        try:
            with warnings.catch_warnings():
                warnings.simplefilter("ignore")
                pol_coef = np.polyfit(np.log(freq_cen), imp_cen, deg=1)
        except ValueError:
            pol_coef = np.polyfit(np.log(freq_cen), imp_cen, deg=0)
        imp_fit = np.polyval(pol_coef, np.log(1 / return_periods))
        wrong_inten = (return_periods > np.max(1 / freq_cen)) & np.isnan(imp_fit)
        imp_fit[wrong_inten] = 0.

        return imp_fit

    def select(self,
               event_ids=None, event_names=None, dates=None,
               coord_exp=None):
        """
        Select a subset of events and/or exposure points from the impact.
        If multiple input variables are not None, it returns all the impacts
        matching at least one of the conditions.

        Note
        ----
            the frequencies are NOT adjusted. Method to adjust frequencies
        and obtain correct eai_exp:
            1- Select subset of impact according to your choice
            imp = impact.select(...)
            2- Adjust manually the frequency of the subset of impact
            imp.frequency = [...]
            3- Use select without arguments to select all events and recompute
            the eai_exp with the updated frequencies.
            imp = imp.select()

        Parameters
        ----------
        event_ids : list[int], optional
            Selection of events by their id. The default is None.
        event_names : list[str], optional
            Selection of events by their name. The default is None.
        dates : tuple(), optional
            (start-date, end-date), events are selected if they are >=
            than start-date and <= than end-date. Dates in same format
            as impact.date (ordinal format of datetime library)
            The default is None.
        coord_exp : np.ndarray, optional
            Selection of exposures coordinates [lat, lon] (in degrees)
            The default is None.

        Raises
        ------
        ValueError
            If the impact matrix is missing, the eai_exp and aai_agg cannot
            be updated for a selection of events and/or exposures.

        Returns
        -------
        imp : climada.engine.impact.Impact
            A new impact object with a selection of events and/or exposures

        """

        nb_events = self.event_id.size
        nb_exp = len(self.coord_exp)

        if self.imp_mat.shape != (nb_events, nb_exp):
            raise ValueError("The impact matrix is missing or incomplete. "
                             "The eai_exp and aai_agg cannot be computed. "
                             "Please recompute impact.calc() with save_mat=True "
                             "before using impact.select()")

        if nb_events == nb_exp:
            LOGGER.warning("The number of events is equal to the number of "
                           "exposure points. It is not possible to "
                           "differentiate events and exposures attributes. "
                           "Please add/remove one event/exposure point. "
                           "This is a purely technical limitation of this "
                           "method.")
            return None

        imp = copy.deepcopy(self)

        # apply event selection to impact attributes
        sel_ev = self._selected_events_idx(event_ids, event_names, dates, nb_events)
        if sel_ev is not None:
            # set all attributes that are 'per event', i.e. have a dimension
            # of length equal to the number of events (=nb_events)
            for attr in get_attributes_with_matching_dimension(imp, [nb_events]):
                value = imp.__getattribute__(attr)
                if isinstance(value, np.ndarray):
                    if value.ndim == 1:
                        setattr(imp, attr, value[sel_ev])
                    else:
                        LOGGER.warning("Found a multidimensional numpy array "
                                       "with one dimension matching the number of events. "
                                       "But multidimensional numpy arrays are not handled "
                                       "in impact.select")
                elif isinstance(value, sparse.csr_matrix):
                    setattr(imp, attr, value[sel_ev, :])
                elif isinstance(value, list) and value:
                    setattr(imp, attr, [value[idx] for idx in sel_ev])
                else:
                    pass

            LOGGER.info("The eai_exp and aai_agg are computed for the "
                        "selected subset of events WITHOUT modification of "
                        "the frequencies.")

        # apply exposure selection to impact attributes
        if coord_exp is not None:
            sel_exp = self._selected_exposures_idx(coord_exp)
            imp.coord_exp = imp.coord_exp[sel_exp]
            imp.imp_mat = imp.imp_mat[:, sel_exp]

            # .A1 reduce 1d matrix to 1d array
            imp.at_event = imp.imp_mat.sum(axis=1).A1
            imp.tot_value = None
            LOGGER.info("The total value cannot be re-computed for a "
                        "subset of exposures and is set to None.")

        # cast frequency vector into 2d array for sparse matrix multiplication
        freq_mat = imp.frequency.reshape(len(imp.frequency), 1)
        # .A1 reduce 1d matrix to 1d array
        imp.eai_exp = imp.imp_mat.multiply(freq_mat).sum(axis=0).A1
        imp.aai_agg = imp.eai_exp.sum()

        return imp

    def _selected_events_idx(self, event_ids, event_names, dates, nb_events):
        if all(var is None for var in [dates, event_ids, event_names]):
            return None

        # filter events by date
        if dates is None:
            mask_dt = np.zeros(nb_events, dtype=bool)
        else:
            mask_dt = np.ones(nb_events, dtype=bool)
            date_ini, date_end = dates
            if isinstance(date_ini, str):
                date_ini = u_dt.str_to_date(date_ini)
                date_end = u_dt.str_to_date(date_end)
            mask_dt &= (date_ini <= self.date)
            mask_dt &= (self.date <= date_end)
            if not np.any(mask_dt):
                LOGGER.info('No impact event in given date range %s.', dates)

        sel_dt = mask_dt.nonzero()[0]  # Convert bool to indices

        # filter events by id
        if event_ids is None:
            sel_id = np.array([], dtype=int)
        else:
            (sel_id,) = np.isin(self.event_id, event_ids).nonzero()
            # pylint: disable=no-member
            if sel_id.size == 0:
                LOGGER.info('No impact event with given ids %s found.', event_ids)

        # filter events by name
        if event_names is None:
            sel_na = np.array([], dtype=int)
        else:
            (sel_na,) = np.isin(self.event_name, event_names).nonzero()
            # pylint: disable=no-member
            if sel_na.size == 0:
                LOGGER.info('No impact event with given names %s found.', event_names)

        # select events with machting id, name or date field.
        sel_ev = np.unique(np.concatenate([sel_dt, sel_id, sel_na]))

        # if no event found matching ids, names or dates, warn the user
        if sel_ev.size == 0:
            LOGGER.warning("No event matches the selection. ")

        return sel_ev

    def _selected_exposures_idx(self, coord_exp):
        assigned_idx = u_coord.assign_coordinates(self.coord_exp, coord_exp, threshold=0)
        sel_exp = (assigned_idx >= 0).nonzero()[0]
        if sel_exp.size == 0:
            LOGGER.warning("No exposure coordinates match the selection.")
        return sel_exp


class ImpactFreqCurve():
    """Impact exceedence frequency curve.

    Attributes
    ----------
    tag : dict
        dictionary of tags of exposures, impact functions set and
        hazard: {'exp': Tag(), 'impf_set': Tag(), 'haz': TagHazard()}
    return_per : np.array
        return period
    impact : np.array
        impact exceeding frequency
    unit : str
        value unit used (given by exposures unit)
    label : str
        string describing source data
    """
    def __init__(self):
        self.tag = dict()
        self.return_per = np.array([])
        self.impact = np.array([])
        self.unit = ''
        self.label = ''

    def plot(self, axis=None, log_frequency=False, **kwargs):
        """Plot impact frequency curve.

        Parameters
        ----------
        axis  : matplotlib.axes._subplots.AxesSubplot, optional
            axis to use
        log_frequency : boolean, optional
            plot logarithmioc exceedance frequency on x-axis
        kwargs : optional
            arguments for plot matplotlib function, e.g. color='b'

        Returns
        -------
        matplotlib.axes._subplots.AxesSubplot
        """
        if not axis:
            _, axis = plt.subplots(1, 1)
        axis.set_title(self.label)
        axis.set_ylabel('Impact (' + self.unit + ')')
        if log_frequency:
            axis.set_xlabel('Exceedance frequency (1/year)')
            axis.set_xscale('log')
            axis.plot(self.return_per**-1, self.impact, **kwargs)
        else:
            axis.set_xlabel('Return period (year)')
            axis.plot(self.return_per, self.impact, **kwargs)
        return axis<|MERGE_RESOLUTION|>--- conflicted
+++ resolved
@@ -47,87 +47,7 @@
 
 LOGGER = logging.getLogger(__name__)
 
-<<<<<<< HEAD
 #TODO put in ImpactCalc class
-=======
-def eai_exp_from_mat(imp_mat, freq):
-    """
-    Compute impact for each exposures from the total impact matrix
-    Parameters
-    ----------
-    imp_mat : sparse.csr_matrix
-        matrix num_events x num_exp with impacts.
-    frequency : np.array
-        annual frequency of events
-    Returns
-    -------
-    eai_exp : np.array
-        expected annual impact for each exposure
-    """
-    n_events = freq.size
-    freq_csr = sparse.csr_matrix(
-        (freq, np.zeros(n_events), np.arange(n_events + 1)),
-        shape=(n_events, 1))
-    return imp_mat.multiply(freq_csr).sum(axis=0).A1
-
-def at_event_from_mat(imp_mat):
-    """
-    Compute impact for each hazard event from the total impact matrix
-    Parameters
-    ----------
-    imp_mat : sparse.csr_matrix
-        matrix num_events x num_exp with impacts.
-    Returns
-    -------
-    at_event : np.array
-        impact for each hazard event
-    """
-    return np.squeeze(np.asarray(np.sum(imp_mat, axis=1)))
-
-def aai_agg_from_eai_exp(eai_exp):
-    """
-    Aggregate impact.eai_exp
-
-    Parameters
-    ----------
-    eai_exp : np.array
-        expected annual impact for each exposure point
-
-    Returns
-    -------
-    float
-        average annual impact aggregated
-    """
-    return np.sum(eai_exp)
-
-def risk_metrics_from_mat(imp_mat, freq):
-    """
-    Compute risk metricss eai_exp, at_event, aai_agg
-    for an impact matrix and a frequency vector.
-
-    Parameters
-    ----------
-    imp_mat : sparse.csr_matrix
-        matrix num_events x num_exp with impacts.
-    freq : np.array
-        array with the frequency per event
-
-    Returns
-    -------
-    eai_exp : np.array
-        expected annual impact at each exposure point
-    at_event : np.array()
-        total impact for each event
-    aai_agg : float
-        average annual impact aggregated over all exposure points
-    """
-    eai_exp = eai_exp_from_mat(imp_mat, freq)
-    at_event = at_event_from_mat(imp_mat)
-    aai_agg = aai_agg_from_eai_exp(eai_exp)
-    return at_event, eai_exp, aai_agg
-
-
->>>>>>> 07d12bc5
 class ImpactCalc():
     """
     Class to compute impacts from exposures, impact function set and hazard
@@ -587,52 +507,7 @@
         climada.engine.impact.Impact
             impact with all risk metrics set based on the given impact matrix
         """
-<<<<<<< HEAD
         imp_mat = sparse.csr_matrix(np.empty((0, 0))) if imp_mat is None else imp_mat
-=======
-        return cls(
-            event_id = hazard.event_id,
-            event_name = hazard.event_name,
-            date = hazard.date,
-            frequency = hazard.frequency,
-            coord_exp = np.stack([exposures.gdf.latitude.values,
-                                  exposures.gdf.longitude.values],
-                                 axis=1),
-            crs = exposures.crs,
-            unit = exposures.value_unit,
-            tot_value = exposures.affected_total_value(hazard),
-            eai_exp = eai_exp,
-            at_event = at_event,
-            aai_agg = aai_agg,
-            tag = {'exp': exposures.tag,
-                   'impf_set': impfset.tag,
-                   'haz': hazard.tag
-                   }
-            )
-
-    @classmethod
-    def from_imp_mat(cls, imp_mat, exposures, impfset, hazard):
-        """
-        Set Impact attributes from the impact matrix.
-
-        Parameters
-        ----------
-        imp_mat : sparse.csr_matrix
-            matrix num_events x num_exp with impacts.
-        exposures : climada.entity.Exposures
-            exposure used to compute imp_mat
-        impf_set: climada.entity.ImpactFuncSet
-            impact functions set used to compute imp_mat
-        hazard : climada.Hazard
-            hazard used to compute imp_mat
-
-        Returns
-        -------
-        climada.engine.impact.Impact
-            impact with all risk metrics set based on the given impact matrix
-        """
-        at_event, eai_exp, aai_agg = risk_metrics_from_mat(imp_mat, hazard.frequency)
->>>>>>> 07d12bc5
         return cls(
             event_id = hazard.event_id,
             event_name = hazard.event_name,
