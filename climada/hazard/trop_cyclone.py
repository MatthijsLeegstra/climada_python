"""
This file is part of CLIMADA.

Copyright (C) 2017 ETH Zurich, CLIMADA contributors listed in AUTHORS.

CLIMADA is free software: you can redistribute it and/or modify it under the
terms of the GNU General Public License as published by the Free
Software Foundation, version 3.

CLIMADA is distributed in the hope that it will be useful, but WITHOUT ANY
WARRANTY; without even the implied warranty of MERCHANTABILITY or FITNESS FOR A
PARTICULAR PURPOSE.  See the GNU General Public License for more details.

You should have received a copy of the GNU General Public License along
with CLIMADA. If not, see <https://www.gnu.org/licenses/>.

---

Define TC wind hazard (TropCyclone class).
"""

__all__ = ['TropCyclone']

import copy
import datetime as dt
import itertools
import logging
import time
from typing import Optional, Tuple, List, Union

import numpy as np
from scipy import sparse
import matplotlib.animation as animation
from tqdm import tqdm
import pathos.pools
import xarray as xr

from climada.hazard.base import Hazard
from climada.hazard.tc_tracks import TCTracks, estimate_rmw
from climada.hazard.tc_clim_change import get_knutson_criterion, calc_scale_knutson
from climada.hazard.centroids.centr import Centroids
from climada.util import ureg
import climada.util.constants as u_const
import climada.util.coordinates as u_coord
import climada.util.plot as u_plot

LOGGER = logging.getLogger(__name__)

HAZ_TYPE = 'TC'
"""Hazard type acronym for Tropical Cyclone"""

DEF_MAX_DIST_EYE_KM = 300
"""Default value for the maximum distance (in km) of a centroid to the TC center at which wind
speed calculations are done."""

DEF_INTENSITY_THRES = 17.5
"""Default value for the threshold below which wind speeds (in m/s) are stored as 0."""

DEF_MAX_MEMORY_GB = 8
"""Default value of the memory limit (in GB) for windfield computations (in each thread)."""

MODEL_VANG = {'H08': 0, 'H1980': 1, 'H10': 2, 'ER11': 3}
"""Enumerate different symmetric wind field models."""

DEF_RHO_AIR = 1.15
"""Default value for air density (in kg/m³), following Holland 1980."""

DEF_GRADIENT_TO_SURFACE_WINDS = 0.9
"""Default gradient-to-surface wind reduction factor, following the 90%-rule mentioned in:

Franklin, J.L., Black, M.L., Valde, K. (2003): GPS Dropwindsonde Wind Profiles in Hurricanes and
Their Operational Implications. Weather and Forecasting 18(1): 32–44.
https://doi.org/10.1175/1520-0434(2003)018<0032:GDWPIH>2.0.CO;2

According to Table 2, this is a reasonable factor for the 750 hPa level in the eyewall region. For
other regions and levels, values of 0.8 or even 0.75 might be justified.
"""

KMH_TO_MS = (1.0 * ureg.km / ureg.hour).to(ureg.meter / ureg.second).magnitude
KN_TO_MS = (1.0 * ureg.knot).to(ureg.meter / ureg.second).magnitude
NM_TO_KM = (1.0 * ureg.nautical_mile).to(ureg.kilometer).magnitude
KM_TO_M = (1.0 * ureg.kilometer).to(ureg.meter).magnitude
H_TO_S = (1.0 * ureg.hours).to(ureg.seconds).magnitude
MBAR_TO_PA = (1.0 * ureg.millibar).to(ureg.pascal).magnitude
"""Unit conversion factors for JIT functions that can't use ureg"""

T_ICE_K = 273.16
"""Freezing temperatur of water (in K), for conversion between K and °C"""

V_ANG_EARTH = 7.29e-5
"""Earth angular velocity (in radians per second)"""

class TropCyclone(Hazard):
    """
    Contains tropical cyclone events.

    Attributes
    ----------
    category : np.ndarray of ints
        for every event, the TC category using the Saffir-Simpson scale:

        * -1 tropical depression
        *  0 tropical storm
        *  1 Hurrican category 1
        *  2 Hurrican category 2
        *  3 Hurrican category 3
        *  4 Hurrican category 4
        *  5 Hurrican category 5
    basin : list of str
        Basin where every event starts:

        * 'NA' North Atlantic
        * 'EP' Eastern North Pacific
        * 'WP' Western North Pacific
        * 'NI' North Indian
        * 'SI' South Indian
        * 'SP' Southern Pacific
        * 'SA' South Atlantic
    windfields : list of csr_matrix
        For each event, the full velocity vectors at each centroid and track position in a sparse
        matrix of shape (npositions, ncentroids * 2) that can be reshaped to a full ndarray of
        shape (npositions, ncentroids, 2).
    """
    intensity_thres = DEF_INTENSITY_THRES
    """intensity threshold for storage in m/s"""

    vars_opt = Hazard.vars_opt.union({'category'})
    """Name of the variables that are not needed to compute the impact."""

    def __init__(
        self,
        category: Optional[np.ndarray] = None,
        basin: Optional[List] = None,
        windfields: Optional[List[sparse.csr_matrix]] = None,
        **kwargs,
    ):
        """Initialize values.

        Parameters
        ----------
        category : np.ndarray of int, optional
            For every event, the TC category using the Saffir-Simpson scale:
                -1 tropical depression
                0 tropical storm
                1 Hurrican category 1
                2 Hurrican category 2
                3 Hurrican category 3
                4 Hurrican category 4
                5 Hurrican category 5
        basin : list of str, optional
            Basin where every event starts:
                'NA' North Atlantic
                'EP' Eastern North Pacific
                'WP' Western North Pacific
                'NI' North Indian
                'SI' South Indian
                'SP' Southern Pacific
                'SA' South Atlantic
        windfields : list of csr_matrix, optional
            For each event, the full velocity vectors at each centroid and track position in a
            sparse matrix of shape (npositions,  ncentroids * 2) that can be reshaped to a full
            ndarray of shape (npositions, ncentroids, 2).
        **kwargs : Hazard properties, optional
            All other keyword arguments are passed to the Hazard constructor.
        """
        kwargs.setdefault('haz_type', HAZ_TYPE)
        Hazard.__init__(self, **kwargs)
        self.category = category if category is not None else np.array([], int)
        self.basin = basin if basin is not None else []
        self.windfields = windfields if windfields is not None else []

    def set_from_tracks(self, *args, **kwargs):
        """This function is deprecated, use TropCyclone.from_tracks instead."""
        LOGGER.warning("The use of TropCyclone.set_from_tracks is deprecated."
                       "Use TropCyclone.from_tracks instead.")
        if "intensity_thres" not in kwargs:
            # some users modify the threshold attribute before calling `set_from_tracks`
            kwargs["intensity_thres"] = self.intensity_thres
        if self.pool is not None and 'pool' not in kwargs:
            kwargs['pool'] = self.pool
        self.__dict__ = TropCyclone.from_tracks(*args, **kwargs).__dict__

    @classmethod
    def from_tracks(
        cls,
        tracks: TCTracks,
        centroids: Optional[Centroids] = None,
        pool: Optional[pathos.pools.ProcessPool] = None,
        model: str = 'H08',
        model_kwargs: Optional[dict] = None,
        ignore_distance_to_coast: bool = False,
        store_windfields: bool = False,
        metric: str = "equirect",
        intensity_thres: float = DEF_INTENSITY_THRES,
        max_latitude: float = 61,
        max_dist_inland_km: float = 1000,
        max_dist_eye_km: float = DEF_MAX_DIST_EYE_KM,
        max_memory_gb: float = DEF_MAX_MEMORY_GB,
    ):
        """
        Create new TropCyclone instance that contains windfields from the specified tracks.

        This function sets the ``intensity`` attribute to contain, for each centroid,
        the maximum wind speed (1-minute sustained winds at 10 meters above ground) experienced
        over the whole period of each TC event in m/s. The wind speed is set to 0 if it doesn't
        exceed the threshold ``intensity_thres``.

        The ``category`` attribute is set to the value of the ``category``-attribute
        of each of the given track data sets.

        The ``basin`` attribute is set to the genesis basin for each event, which
        is the first value of the ``basin``-variable in each of the given track data sets.

        Optionally, the time dependent, vectorial winds can be stored using the
        ``store_windfields`` function parameter (see below).

        Parameters
        ----------
        tracks : climada.hazard.TCTracks
            Tracks of storm events.
        centroids : Centroids, optional
            Centroids where to model TC. Default: global centroids at 360 arc-seconds resolution.
        pool : pathos.pool, optional
            Pool that will be used for parallel computation of wind fields. Default: None
        description : str, optional
            Description of the event set. Default: "".
        model : str, optional
            Parametric wind field model to use: one of "H1980" (the prominent Holland 1980 model),
            "H08" (Holland 1980 with b-value from Holland 2008), "H10" (Holland et al. 2010), or
            "ER11" (Emanuel and Rotunno 2011).
            Default: "H08".
        model_kwargs : dict, optional
            If given, forward these kwargs to the selected wind model. None of the parameters is
            currently supported by the ER11 model. The Holland models support the following
            parameters, in alphabetical order:

            gradient_to_surface_winds : float, optional
                The gradient-to-surface wind reduction factor to use. In H1980, the wind profile is
                computed on the gradient level, and wind speeds are converted to the surface level
                using this factor. In H08 and H10, the wind profile is computed on the surface
                level, but the clipping interval of the B-value depends on this factor.
                Default: 0.9
            rho_air_const : float or None, optional
                The constant value for air density (in kg/m³) to assume in the formulas from
                Holland 1980. By default, the constant value suggested in Holland 1980 is used. If
                set to None, the air density is computed from pressure following equation (9) in
                Holland et al. 2010. Default: 1.15
            vmax_from_cen : boolean, optional
                Only used in H10. If True, replace the recorded value of vmax along the track by
                an estimate from pressure, following equation (8) in Holland et al. 2010.
                Default: True

            Default: None
        ignore_distance_to_coast : boolean, optional
            If True, centroids far from coast are not ignored. Default: False.
        store_windfields : boolean, optional
            If True, the Hazard object gets a list ``windfields`` of sparse matrices. For each track,
            the full velocity vectors at each centroid and track position are stored in a sparse
            matrix of shape (npositions,  ncentroids * 2) that can be reshaped to a full ndarray
            of shape (npositions, ncentroids, 2). Default: False.
        metric : str, optional
            Specify an approximation method to use for earth distances:

            * "equirect": Distance according to sinusoidal projection. Fast, but inaccurate for
              large distances and high latitudes.
            * "geosphere": Exact spherical distance. Much more accurate at all distances, but slow.

            Default: "equirect".
        intensity_thres : float, optional
            Wind speeds (in m/s) below this threshold are stored as 0. Default: 17.5
        max_latitude : float, optional
            No wind speed calculation is done for centroids with latitude larger than this
            parameter. Default: 61
        max_dist_inland_km : float, optional
            No wind speed calculation is done for centroids with a distance (in km) to the coast
            larger than this parameter. Default: 1000
        max_dist_eye_km : float, optional
            No wind speed calculation is done for centroids with a distance (in km) to the TC
            center ("eye") larger than this parameter. Default: 300
        max_memory_gb : float, optional
            To avoid memory issues, the computation is done for chunks of the track sequentially.
            The chunk size is determined depending on the available memory (in GB). Note that this
            limit applies to each thread separately if a ``pool`` is used. Default: 8

        Raises
        ------
        ValueError

        Returns
        -------
        TropCyclone
        """
        num_tracks = tracks.size
        if centroids is None:
            centroids = Centroids.from_base_grid(res_as=360, land=False)

        if not centroids.coord.size:
            centroids.set_meta_to_lat_lon()

        if ignore_distance_to_coast:
            # Select centroids with lat <= max_latitude
            [idx_centr_filter] = (np.abs(centroids.lat) <= max_latitude).nonzero()
        else:
            # Select centroids which are inside max_dist_inland_km and lat <= max_latitude
            if not centroids.dist_coast.size:
                centroids.set_dist_coast()
            [idx_centr_filter] = (
                (centroids.dist_coast <= max_dist_inland_km * 1000)
                & (np.abs(centroids.lat) <= max_latitude)
            ).nonzero()

        # Filter early with a larger threshold, but inaccurate (lat/lon) distances.
        # Later, there will be another filtering step with more accurate distances in km.
        max_dist_eye_deg = max_dist_eye_km / (
            u_const.ONE_LAT_KM * np.cos(np.radians(max_latitude))
        )

        # Restrict to coastal centroids within reach of any of the tracks
        t_lon_min, t_lat_min, t_lon_max, t_lat_max = tracks.get_bounds(deg_buffer=max_dist_eye_deg)
        t_mid_lon = 0.5 * (t_lon_min + t_lon_max)
        filtered_centroids = centroids.coord[idx_centr_filter]
        u_coord.lon_normalize(filtered_centroids[:, 1], center=t_mid_lon)
        idx_centr_filter = idx_centr_filter[
            (t_lon_min <= filtered_centroids[:, 1])
            & (filtered_centroids[:, 1] <= t_lon_max)
            & (t_lat_min <= filtered_centroids[:, 0])
            & (filtered_centroids[:, 0] <= t_lat_max)
        ]

<<<<<<< HEAD
        # prepare keyword arguments to pass to `from_single_track`
        kwargs_from_single_track = dict(
            centroids=centroids,
            coastal_idx=coastal_idx,
            model=model,
            model_kwargs=model_kwargs,
            store_windfields=store_windfields,
            metric=metric,
            intensity_thres=intensity_thres,
            max_dist_eye_km=max_dist_eye_km,
            max_memory_gb=max_memory_gb,
        )

        LOGGER.info('Mapping %d tracks to %d coastal centroids.', num_tracks, coastal_idx.size)
=======
        LOGGER.info('Mapping %s tracks to %s coastal centroids.', str(tracks.size),
                    str(idx_centr_filter.size))
>>>>>>> db36b437
        if pool:
            chunksize = max(min(num_tracks // pool.ncpus, 1000), 1)
            kwargs_repeated = [
                itertools.repeat(val, num_tracks)
                for val in kwargs_from_single_track.values()
            ]
            tc_haz_list = pool.map(
<<<<<<< HEAD
                cls.from_single_track,
                tracks.data,
                *kwargs_repeated,
                chunksize=chunksize,
            )
=======
                cls.from_single_track, tracks.data,
                itertools.repeat(centroids, num_tracks),
                itertools.repeat(idx_centr_filter, num_tracks),
                itertools.repeat(model, num_tracks),
                itertools.repeat(store_windfields, num_tracks),
                itertools.repeat(metric, num_tracks),
                itertools.repeat(intensity_thres, num_tracks),
                itertools.repeat(max_dist_eye_km, num_tracks),
                itertools.repeat(max_memory_gb, num_tracks),
                chunksize=chunksize)
>>>>>>> db36b437
        else:
            last_perc = 0
            tc_haz_list = []
            for track in tracks.data:
                perc = 100 * len(tc_haz_list) / len(tracks.data)
                if perc - last_perc >= 10:
                    LOGGER.info("Progress: %d%%", perc)
                    last_perc = perc
                tc_haz_list.append(
<<<<<<< HEAD
                    cls.from_single_track(track, **kwargs_from_single_track)
                )
=======
                    cls.from_single_track(track, centroids, idx_centr_filter,
                                          model=model, store_windfields=store_windfields,
                                          metric=metric, intensity_thres=intensity_thres,
                                          max_dist_eye_km=max_dist_eye_km,
                                          max_memory_gb=max_memory_gb))
>>>>>>> db36b437
            if last_perc < 100:
                LOGGER.info("Progress: 100%")

        LOGGER.debug('Concatenate events.')
        haz = cls.concat(tc_haz_list)
        haz.pool = pool
        haz.intensity_thres = intensity_thres
        LOGGER.debug('Compute frequency.')
        haz.frequency_from_tracks(tracks.data)
        return haz

    def apply_climate_scenario_knu(
        self,
        ref_year: int = 2050,
        rcp_scenario: int = 45
    ):
        """
        From current TC hazard instance, return new hazard set with
        future events for a given RCP scenario and year based on the
        parametrized values derived from Table 3 in Knutson et al 2015.
        https://doi.org/10.1175/JCLI-D-15-0129.1 . The scaling for different
        years and RCP scenarios is obtained by linear interpolation.

        Note: The parametrized values are derived from the overall changes
        in statistical ensemble of tracks. Hence, this method should only be
        applied to sufficiently large tropical cyclone event sets that
        approximate the reference years 1981 - 2008 used in Knutson et. al.

        The frequency and intensity changes are applied independently from
        one another. The mean intensity factors can thus slightly deviate
        from the Knutson value (deviation was found to be less than 1%
        for default IBTrACS event sets 1980-2020 for each basin).

        Parameters
        ----------
        ref_year : int
            year between 2000 ad 2100. Default: 2050
        rcp_scenario : int
            26 for RCP 2.6, 45 for RCP 4.5, 60 for RCP 6.0 and 85 for RCP 8.5.
            The default is 45.

        Returns
        -------
        haz_cc : climada.hazard.TropCyclone
            Tropical cyclone with frequencies and intensity scaled according
            to the Knutson criterion for the given year and RCP. Returns
            a new instance of climada.hazard.TropCyclone, self is not
            modified.
        """
        chg_int_freq = get_knutson_criterion()
        scale_rcp_year  = calc_scale_knutson(ref_year, rcp_scenario)
        haz_cc = self._apply_knutson_criterion(chg_int_freq, scale_rcp_year)
        return haz_cc

    def set_climate_scenario_knu(self, *args, **kwargs):
        """This function is deprecated, use TropCyclone.apply_climate_scenario_knu instead."""
        LOGGER.warning("The use of TropCyclone.set_climate_scenario_knu is deprecated."
                       "Use TropCyclone.apply_climate_scenario_knu instead.")
        return self.apply_climate_scenario_knu(*args, **kwargs)

    @classmethod
    def video_intensity(
        cls,
        track_name: str,
        tracks: TCTracks,
        centroids: Centroids,
        file_name: Optional[str] = None,
        writer: animation = animation.PillowWriter(bitrate=500),
        figsize: Tuple[float, float] = (9, 13),
        adapt_fontsize: bool = True,
        **kwargs
    ):
        """
        Generate video of TC wind fields node by node and returns its
        corresponding TropCyclone instances and track pieces.

        Parameters
        ----------
        track_name : str
            name of the track contained in tracks to record
        tracks : climada.hazard.TCTracks
            tropical cyclone tracks
        centroids : climada.hazard.Centroids
            centroids where wind fields are mapped
        file_name : str, optional
            file name to save video (including full path and file extension)
        writer : matplotlib.animation.*, optional
            video writer. Default is pillow with bitrate=500
        figsize : tuple, optional
            figure size for plt.subplots
        adapt_fontsize : bool, optional
            If set to true, the size of the fonts will be adapted to the size of the figure.
            Otherwise the default matplotlib font size is used. Default is True.
        kwargs : optional
            arguments for pcolormesh matplotlib function used in event plots

        Returns
        -------
        tc_list, tc_coord : list(TropCyclone), list(np.ndarray)

        Raises
        ------
        ValueError

        """
        # initialization
        track = tracks.get_track(track_name)
        if not track:
            raise ValueError(f'{track_name} not found in track data.')
        idx_plt = np.argwhere(
            (track.lon.values < centroids.total_bounds[2] + 1)
            & (centroids.total_bounds[0] - 1 < track.lon.values)
            & (track.lat.values < centroids.total_bounds[3] + 1)
            & (centroids.total_bounds[1] - 1 < track.lat.values)
        ).reshape(-1)

        tc_list = []
        tr_coord = {'lat': [], 'lon': []}
        for node in range(idx_plt.size - 2):
            tr_piece = track.sel(
                time=slice(track.time.values[idx_plt[node]],
                           track.time.values[idx_plt[node + 2]]))
            tr_piece.attrs['n_nodes'] = 2  # plot only one node
            tr_sel = TCTracks()
            tr_sel.append(tr_piece)
            tr_coord['lat'].append(tr_sel.data[0].lat.values[:-1])
            tr_coord['lon'].append(tr_sel.data[0].lon.values[:-1])

            tc_tmp = cls.from_tracks(tr_sel, centroids=centroids)
            tc_tmp.event_name = [
                track.name + ' ' + time.strftime(
                    "%d %h %Y %H:%M",
                    time.gmtime(tr_sel.data[0].time[1].values.astype(int)
                                / 1000000000)
                )
            ]
            tc_list.append(tc_tmp)

        if 'cmap' not in kwargs:
            kwargs['cmap'] = 'Greys'
        if 'vmin' not in kwargs:
            kwargs['vmin'] = np.array([tc_.intensity.min() for tc_ in tc_list]).min()
        if 'vmax' not in kwargs:
            kwargs['vmax'] = np.array([tc_.intensity.max() for tc_ in tc_list]).max()

        def run(node):
            tc_list[node].plot_intensity(1, axis=axis, **kwargs)
            axis.plot(tr_coord['lon'][node], tr_coord['lat'][node], 'k')
            axis.set_title(tc_list[node].event_name[0])
            pbar.update()

        if file_name:
            LOGGER.info('Generating video %s', file_name)
            fig, axis, _fontsize = u_plot.make_map(figsize=figsize, adapt_fontsize=adapt_fontsize)
            pbar = tqdm(total=idx_plt.size - 2)
            ani = animation.FuncAnimation(fig, run, frames=idx_plt.size - 2,
                                          interval=500, blit=False)
            fig.tight_layout()
            ani.save(file_name, writer=writer)
            pbar.close()
        return tc_list, tr_coord

    def frequency_from_tracks(self, tracks: List):
        """
        Set hazard frequency from tracks data.

        Parameters
        ----------
        tracks : list of xarray.Dataset
        """
        if not tracks:
            return
        year_max = np.amax([t.time.dt.year.values.max() for t in tracks])
        year_min = np.amin([t.time.dt.year.values.min() for t in tracks])
        year_delta = year_max - year_min + 1
        num_orig = np.count_nonzero(self.orig)
        ens_size = (self.event_id.size / num_orig) if num_orig > 0 else 1
        self.frequency = np.ones(self.event_id.size) / (year_delta * ens_size)

    @classmethod
    def from_single_track(
        cls,
        track: xr.Dataset,
        centroids: Centroids,
        idx_centr_filter: np.ndarray,
        model: str = 'H08',
        model_kwargs: Optional[dict] = None,
        store_windfields: bool = False,
        metric: str = "equirect",
        intensity_thres: float = DEF_INTENSITY_THRES,
        max_dist_eye_km: float = DEF_MAX_DIST_EYE_KM,
        max_memory_gb: float = DEF_MAX_MEMORY_GB,
    ):
        """
        Generate windfield hazard from a single track dataset

        Parameters
        ----------
        track : xr.Dataset
            Single tropical cyclone track.
        centroids : Centroids
            Centroids instance.
        idx_centr_filter : np.ndarray
            Indices of centroids to restrict to (e.g. sufficiently close to coast).
        model : str, optional
            Parametric wind field model, one of "H1980" (the prominent Holland 1980 model),
            "H08" (Holland 1980 with b-value from Holland 2008), "H10" (Holland et al. 2010), or
            "ER11" (Emanuel and Rotunno 2011).
            Default: "H08".
        model_kwargs: dict, optional
            If given, forward these kwargs to the selected model. Default: None
        store_windfields : boolean, optional
            If True, store windfields. Default: False.
        metric : str, optional
            Specify an approximation method to use for earth distances: "equirect" (faster) or
            "geosphere" (more accurate). See ``dist_approx`` function in ``climada.util.coordinates``.
            Default: "equirect".
        intensity_thres : float, optional
            Wind speeds (in m/s) below this threshold are stored as 0. Default: 17.5
        max_dist_eye_km : float, optional
            No wind speed calculation is done for centroids with a distance (in km) to the TC
            center ("eye") larger than this parameter. Default: 300
        max_memory_gb : float, optional
            To avoid memory issues, the computation is done for chunks of the track sequentially.
            The chunk size is determined depending on the available memory (in GB). Default: 8

        Raises
        ------
        ValueError, KeyError

        Returns
        -------
        haz : TropCyclone
        """
        intensity_sparse, windfields_sparse = _compute_windfields_sparse(
            track=track,
            centroids=centroids,
            idx_centr_filter=idx_centr_filter,
            model=model,
            model_kwargs=model_kwargs,
            store_windfields=store_windfields,
            metric=metric,
            intensity_thres=intensity_thres,
            max_dist_eye_km=max_dist_eye_km,
            max_memory_gb=max_memory_gb,
        )

        new_haz = cls(haz_type=HAZ_TYPE)
        new_haz.intensity_thres = intensity_thres
        new_haz.intensity = intensity_sparse
        if store_windfields:
            new_haz.windfields = [windfields_sparse]
        new_haz.units = 'm/s'
        new_haz.centroids = centroids
        new_haz.event_id = np.array([1])
        new_haz.frequency = np.array([1])
        new_haz.event_name = [track.sid]
        new_haz.fraction = sparse.csr_matrix(new_haz.intensity.shape)
        # store first day of track as date
        new_haz.date = np.array([
            dt.datetime(track.time.dt.year.values[0],
                        track.time.dt.month.values[0],
                        track.time.dt.day.values[0]).toordinal()
        ])
        new_haz.orig = np.array([track.orig_event_flag])
        new_haz.category = np.array([track.category])
        # users that pickle TCTracks objects might still have data with the legacy basin attribute,
        # so we have to deal with it here
        new_haz.basin = [track.basin if isinstance(track.basin, str)
                         else str(track.basin.values[0])]
        return new_haz

    def _apply_knutson_criterion(
        self,
        chg_int_freq: List,
        scaling_rcp_year: float
    ):
        """
        Apply changes to intensities and cumulative frequencies.

        Parameters
        ----------
        chg_int_freq : list(dict))
            list of criteria from climada.hazard.tc_clim_change
        scaling_rcp_year : float
            scale parameter because of chosen year and RCP

        Returns
        -------
        tc_cc : climada.hazard.TropCyclone
            Tropical cyclone with frequency and intensity scaled inspired by
            the Knutson criterion. Returns a new instance of TropCyclone.
        """

        tc_cc = copy.deepcopy(self)

        # Criterion per basin
        for basin in np.unique(tc_cc.basin):

            bas_sel = np.array(tc_cc.basin) == basin

            # Apply intensity change
            inten_chg = [chg
                         for chg in chg_int_freq
                         if (chg['variable'] == 'intensity' and
                             chg['basin'] == basin)
                         ]
            for chg in inten_chg:
                sel_cat_chg = np.isin(tc_cc.category, chg['category']) & bas_sel
                inten_scaling = 1 + (chg['change'] - 1) * scaling_rcp_year
                tc_cc.intensity = sparse.diags(
                    np.where(sel_cat_chg, inten_scaling, 1)
                    ).dot(tc_cc.intensity)

            # Apply frequency change
            freq_chg = [chg
                        for chg in chg_int_freq
                        if (chg['variable'] == 'frequency' and
                            chg['basin'] == basin)
                        ]
            freq_chg.sort(reverse=False, key=lambda x: len(x['category']))

            # Scale frequencies by category
            cat_larger_list = []
            for chg in freq_chg:
                cat_chg_list = [cat
                                for cat in chg['category']
                                if cat not in cat_larger_list
                                ]
                sel_cat_chg = np.isin(tc_cc.category, cat_chg_list) & bas_sel
                if sel_cat_chg.any():
                    freq_scaling = 1 + (chg['change'] - 1) * scaling_rcp_year
                    tc_cc.frequency[sel_cat_chg] *= freq_scaling
                cat_larger_list += cat_chg_list

        if (tc_cc.frequency < 0).any():
            raise ValueError("The application of the given climate scenario"
                             "resulted in at least one negative frequency.")

        return tc_cc

def _compute_windfields_sparse(
    track: xr.Dataset,
    centroids: Centroids,
    idx_centr_filter: np.ndarray,
    model: str = 'H08',
    model_kwargs: Optional[dict] = None,
    store_windfields: bool = False,
    metric: str = "equirect",
    intensity_thres: float = DEF_INTENSITY_THRES,
    max_dist_eye_km: float = DEF_MAX_DIST_EYE_KM,
    max_memory_gb: float = DEF_MAX_MEMORY_GB,
) -> Tuple[sparse.csr_matrix, Optional[sparse.csr_matrix]]:
    """Version of ``compute_windfields`` that returns sparse matrices and limits memory usage

    Parameters
    ----------
    track : xr.Dataset
        Single tropical cyclone track.
    centroids : Centroids
        Centroids instance.
    idx_centr_filter : np.ndarray
        Indices of centroids to restrict to (e.g. sufficiently close to coast).
    model : str, optional
        Parametric wind field model, one of "H1980" (the prominent Holland 1980 model),
        "H08" (Holland 1980 with b-value from Holland 2008), "H10" (Holland et al. 2010), or
        "ER11" (Emanuel and Rotunno 2011).
        Default: "H08".
    model_kwargs: dict, optional
        If given, forward these kwargs to the selected model. Default: None
    store_windfields : boolean, optional
        If True, store windfields. Default: False.
    metric : str, optional
        Specify an approximation method to use for earth distances: "equirect" (faster) or
        "geosphere" (more accurate). See ``dist_approx`` function in ``climada.util.coordinates``.
        Default: "equirect".
    intensity_thres : float, optional
        Wind speeds (in m/s) below this threshold are stored as 0. Default: 17.5
    max_dist_eye_km : float, optional
        No wind speed calculation is done for centroids with a distance (in km) to the TC
        center ("eye") larger than this parameter. Default: 300
    max_memory_gb : float, optional
        To avoid memory issues, the computation is done for chunks of the track sequentially.
        The chunk size is determined depending on the available memory (in GB). Default: 8

    Raises
    ------
    ValueError

    Returns
    -------
    intensity : csr_matrix
        Maximum wind speed in each centroid over the whole storm life time.
    windfields : csr_matrix or None
        If store_windfields is True, the full velocity vectors at each centroid and track position
        are stored in a sparse matrix of shape (npositions,  ncentroids * 2) that can be reshaped
        to a full ndarray of shape (npositions, ncentroids, 2).
        If store_windfields is False, None is returned.
    """
    try:
        mod_id = MODEL_VANG[model]
    except KeyError as err:
        raise ValueError(f'Model not implemented: {model}.') from err

    ncentroids = centroids.coord.shape[0]
    npositions = track.sizes["time"]
    windfields_shape = (npositions, ncentroids * 2)
    intensity_shape = (1, ncentroids)

    # initialise arrays for the assumption that no centroids are within reach
    windfields_sparse = (
        sparse.csr_matrix(([], ([], [])), shape=windfields_shape)
        if store_windfields else None
    )
    intensity_sparse = sparse.csr_matrix(([], ([], [])), shape=intensity_shape)

    # The wind field model requires at least two track positions because translational speed
    # as well as the change in pressure (in case of H08) are required.
    if npositions < 2:
        return intensity_sparse, windfields_sparse

    # convert track variables to SI units
    si_track = tctrack_to_si(track, metric=metric)

    # When done properly, finding and storing the close centroids is not a memory bottle neck and
    # can be done before chunking. Note that the longitudinal coordinates of `centroids_close` as
    # returned by `get_close_centroids` are normalized to be consistent with the coordinates in
    # `si_track`.
    centroids_close, mask_centr, mask_centr_alongtrack = get_close_centroids(
        si_track, centroids.coord[idx_centr_filter], max_dist_eye_km, metric=metric,
    )
    idx_centr_filter = idx_centr_filter[mask_centr]
    n_centr_close = centroids_close.shape[0]
    if n_centr_close == 0:
        return intensity_sparse, windfields_sparse

    # the total memory requirement in GB if we compute everything without chunking:
    # 8 Bytes per entry (float64), 10 arrays
    total_memory_gb = npositions * n_centr_close * 8 * 10 / 1e9
    if total_memory_gb > max_memory_gb and npositions > 2:
        # If the number of positions is down to 2 already, we cannot split any further. In that
        # case, we just take the risk and try to do the computation anyway. It might still work
        # since we have only computed an upper bound for the number of affected centroids.

        # Split the track into chunks, compute the result for each chunk, and combine:
        return _compute_windfields_sparse_chunked(
            mask_centr_alongtrack,
            track,
            centroids,
            idx_centr_filter,
            model=model,
            model_kwargs=model_kwargs,
            store_windfields=store_windfields,
            metric=metric,
            intensity_thres=intensity_thres,
            max_dist_eye_km=max_dist_eye_km,
            max_memory_gb=max_memory_gb,
        )

<<<<<<< HEAD
    windfields, reachable_centr_idx = _compute_windfields(
        si_track,
        coastal_centr,
        mod_id,
        model_kwargs=model_kwargs,
        metric=metric,
        max_dist_eye_km=max_dist_eye_km,
=======
    windfields, idx_centr_reachable = _compute_windfields(
        si_track, centroids_close, mod_id, metric=metric, max_dist_eye_km=max_dist_eye_km,
>>>>>>> db36b437
    )
    idx_centr_filter = idx_centr_filter[idx_centr_reachable]
    npositions = windfields.shape[0]

    intensity = np.linalg.norm(windfields, axis=-1).max(axis=0)
    intensity[intensity < intensity_thres] = 0
    intensity_sparse = sparse.csr_matrix(
        (intensity, idx_centr_filter, [0, intensity.size]),
        shape=intensity_shape)
    intensity_sparse.eliminate_zeros()

    windfields_sparse = None
    if store_windfields:
        n_centr_filter = idx_centr_filter.size
        indices = np.zeros((npositions, n_centr_filter, 2), dtype=np.int64)
        indices[:, :, 0] = 2 * idx_centr_filter[None]
        indices[:, :, 1] = 2 * idx_centr_filter[None] + 1
        indices = indices.ravel()
        indptr = np.arange(npositions + 1) * n_centr_filter * 2
        windfields_sparse = sparse.csr_matrix((windfields.ravel(), indices, indptr),
                                              shape=windfields_shape)
        windfields_sparse.eliminate_zeros()

    return intensity_sparse, windfields_sparse

def _compute_windfields_sparse_chunked(
    mask_centr_alongtrack: np.ndarray,
    track: xr.Dataset,
    *args,
    max_memory_gb: float = DEF_MAX_MEMORY_GB,
    **kwargs,
) -> Tuple[sparse.csr_matrix, Optional[sparse.csr_matrix]]:
    """Call ``_compute_windfields_sparse`` for chunks of the track and re-assemble the results

    Parameters
    ----------
    mask_centr_alongtrack : np.ndarray of shape (npositions, ncentroids)
        Each row is a mask that indicates the centroids within reach for one track position.
    track : xr.Dataset
        Single tropical cyclone track.
    max_memory_gb : float, optional
        Maximum memory requirements (in GB) for the computation of a single chunk of the track.
        Default: 8
    args, kwargs :
        The remaining arguments are passed on to ``_compute_windfields_sparse``.

    Returns
    -------
    intensity, windfields :
        See ``_compute_windfields_sparse`` for a description of the return values.
    """
    npositions = track.sizes["time"]
    # The memory requirements for each track position are estimated for the case of 10 arrays
    # containing `nreachable` float64 (8 Byte) values each. The chunking is only relevant in
    # extreme cases with a very high temporal and/or spatial resolution.
    max_nreachable = max_memory_gb * 1e9 / (8 * 10 * npositions)
    split_pos = [0]
    chunk_size = 2
    while split_pos[-1] + chunk_size < npositions:
        chunk_size += 1
        # create overlap between consecutive chunks
        chunk_start = max(0, split_pos[-1] - 1)
        chunk_end = chunk_start + chunk_size
        nreachable = mask_centr_alongtrack[chunk_start:chunk_end].any(axis=0).sum()
        if nreachable > max_nreachable:
            split_pos.append(chunk_end - 1)
            chunk_size = 2
    split_pos.append(npositions)

    intensity = []
    windfields = []
    for prev_chunk_end, chunk_end in zip(split_pos[:-1], split_pos[1:]):
        chunk_start = max(0, prev_chunk_end - 1)
        inten, win = _compute_windfields_sparse(
            track.isel(time=slice(chunk_start, chunk_end)), *args,
            max_memory_gb=max_memory_gb, **kwargs,
        )
        intensity.append(inten)
        windfields.append(win)

    intensity = sparse.csr_matrix(sparse.vstack(intensity).max(axis=0))
    if windfields[0] is not None:
        # eliminate the overlap between consecutive chunks
        windfields = [windfields[0]] + [win[1:, :] for win in windfields[1:]]
        windfields = sparse.vstack(windfields, format="csr")
    return intensity, windfields

def _compute_windfields(
    si_track: xr.Dataset,
    centroids: np.ndarray,
    model: int,
    model_kwargs: Optional[dict] = None,
    metric: str = "equirect",
    max_dist_eye_km: float = DEF_MAX_DIST_EYE_KM,
) -> Tuple[np.ndarray, np.ndarray]:
    """Compute 1-minute sustained winds (in m/s) at 10 meters above ground

    In a first step, centroids within reach of the track are determined so that wind fields will
    only be computed and returned for those centroids. Still, since computing the distance of
    the storm center to the centroids is computationally expensive, make sure to pre-filter the
    centroids and call this function only for those centroids that are potentially affected.

    Parameters
    ----------
    si_track : xr.Dataset
        Output of ``tctrack_to_si``. Which data variables are used in the computation of the wind
        speeds depends on the selected model.
    centroids : np.ndarray with two dimensions
        Each row is a centroid [lat, lon]. Centroids that are not within reach of the track are
        ignored. Longitudinal coordinates are assumed to be normalized consistently with the
        longitudinal coordinates in ``si_track``.
    model : int
        Wind profile model selection according to MODEL_VANG.
    model_kwargs: dict, optional
        If given, forward these kwargs to the selected model. Default: None
    metric : str, optional
        Specify an approximation method to use for earth distances: "equirect" (faster) or
        "geosphere" (more accurate). See ``dist_approx`` function in ``climada.util.coordinates``.
        Default: "equirect".
    max_dist_eye_km : float, optional
        No wind speed calculation is done for centroids with a distance (in km) to the TC center
        ("eye") larger than this parameter. Default: 300

    Returns
    -------
    windfields : np.ndarray of shape (npositions, nreachable, 2)
        Directional wind fields for each track position on those centroids within reach
        of the TC track. Note that the wind speeds at the first position are all zero because
        the discrete time derivatives involved in the process are implemented using backward
        differences. However, the first position is usually not relevant for impact calculations
        since it is far off shore.
    idx_centr_reachable : np.ndarray of shape (nreachable,)
        List of indices of input centroids within reach of the TC track.
    """
    # start with the assumption that no centroids are within reach
    npositions = si_track.sizes["time"]
    idx_centr_reachable = np.zeros((0,), dtype=np.int64)
    windfields = np.zeros((npositions, 0, 2), dtype=np.float64)

    # compute distances (in m) and vectors to all centroids
    [d_centr], [v_centr_normed] = u_coord.dist_approx(
        si_track["lat"].values[None], si_track["lon"].values[None],
        centroids[None, :, 0], centroids[None, :, 1],
        log=True, normalize=False, method=metric, units="m")

    # exclude centroids that are too far from or too close to the eye
    mask_centr_close = (d_centr <= max_dist_eye_km * KM_TO_M) & (d_centr > 1)
    if not np.any(mask_centr_close):
        return windfields, idx_centr_reachable

    # restrict to the centroids that are within reach of any of the positions
    mask_centr_close_any = mask_centr_close.any(axis=0)
    mask_centr_close = mask_centr_close[:, mask_centr_close_any]
    d_centr = d_centr[:, mask_centr_close_any]
    v_centr_normed = v_centr_normed[:, mask_centr_close_any, :]

    # normalize the vectors pointing from the eye to the centroids
    v_centr_normed[~mask_centr_close] = 0
    v_centr_normed[mask_centr_close] /= d_centr[mask_centr_close, None]

    # derive (absolute) angular velocity from parametric wind profile
    v_ang_norm = compute_angular_windspeeds(
<<<<<<< HEAD
        si_track, d_centr, close_centr_msk, model, model_kwargs=model_kwargs, cyclostrophic=False,
=======
        si_track, d_centr, mask_centr_close, model, cyclostrophic=False,
>>>>>>> db36b437
    )

    # Influence of translational speed decreases with distance from eye.
    # The "absorbing factor" is according to the following paper (see Fig. 7):
    #
    #   Mouton, F. & Nordbeck, O. (2005). Cyclone Database Manager. A tool
    #   for converting point data from cyclone observations into tracks and
    #   wind speed profiles in a GIS. UNED/GRID-Geneva.
    #   https://unepgrid.ch/en/resource/19B7D302
    #
    t_rad_bc = np.broadcast_to(si_track["rad"].values[:, None], d_centr.shape)
    v_trans_corr = np.zeros_like(d_centr)
    v_trans_corr[mask_centr_close] = np.fmin(
        1, t_rad_bc[mask_centr_close] / d_centr[mask_centr_close])

    if model in [MODEL_VANG['H08'], MODEL_VANG['H10']]:
        # In these models, v_ang_norm already contains vtrans_norm, so subtract it first, before
        # converting to vectors and then adding (vectorial) vtrans again. Make sure to apply the
        # "absorbing factor" in both steps:
        vtrans_norm_bc = np.broadcast_to(si_track["vtrans_norm"].values[:, None], d_centr.shape)
        v_ang_norm[mask_centr_close] -= (
                vtrans_norm_bc[mask_centr_close] * v_trans_corr[mask_centr_close]
        )

    # vectorial angular velocity
    windfields = (
            si_track.attrs["latsign"] * np.array([1.0, -1.0])[..., :] * v_centr_normed[:, :, ::-1]
    )
    windfields[mask_centr_close] *= v_ang_norm[mask_centr_close, None]

    # add angular and corrected translational velocity vectors
    windfields[1:] += si_track["vtrans"].values[1:, None, :] * v_trans_corr[1:, :, None]
    windfields[np.isnan(windfields)] = 0
    windfields[0, :, :] = 0
    [idx_centr_reachable] = mask_centr_close_any.nonzero()
    return windfields, idx_centr_reachable

def tctrack_to_si(
    track: xr.Dataset,
    metric: str = "equirect",
) -> xr.Dataset:
    """Convert track variables to SI units and prepare for wind field computation

    In addition to unit conversion, the variable names are shortened, the longitudinal coordinates
    are normalized and additional variables are defined:

    * cp (coriolis parameter)
    * pdelta (difference between environmental and central pressure, always strictly positive)
    * vtrans (translational velocity vectors)
    * vtrans_norm (absolute value of translational speed)

    Furthermore, some scalar variables are stored as attributes:

    * latsign (1.0 if the track is located on the northern and -1.0 if on southern hemisphere)
    * mid_lon (the central longitude that was used to normalize the longitudinal coordinates)

    Finally, some corrections are applied to variables:

    * clip central pressure values so that environmental pressure values are never exceeded
    * extrapolate radius of max wind from pressure if missing

    Parameters
    ----------
    track : xr.Dataset
        Track information.
    metric : str, optional
        Specify an approximation method to use for earth distances: "equirect" (faster) or
        "geosphere" (more accurate). See ``dist_approx`` function in ``climada.util.coordinates``.
        Default: "equirect".

    Returns
    -------
    xr.Dataset
    """
    si_track = track[["lat", "lon", "time"]].copy()
    si_track["tstep"] = track["time_step"] * H_TO_S
    si_track["env"] = track["environmental_pressure"] * MBAR_TO_PA

    # we support some non-standard unit names
    unit_replace = {"mb": "mbar", "kn": "knots"}
    configs = [
        ("central_pressure", "cen", "Pa"),
        ("max_sustained_wind", "vmax", "m/s"),
    ]
    for long_name, var_name, si_unit in configs:
        unit = track.attrs[f"{long_name}_unit"]
        unit = unit_replace.get(unit, unit)
        try:
            conv_factor = ureg(unit).to(si_unit).magnitude
        except Exception as ex:
            raise ValueError(
                f"The {long_name}_unit '{unit}' in the provided track is not supported."
             ) from ex
        si_track[var_name] = track[long_name] * conv_factor

    # normalize longitudinal coordinates
    si_track.attrs["mid_lon"] = 0.5 * sum(u_coord.lon_bounds(si_track["lon"].values))
    u_coord.lon_normalize(si_track["lon"].values, center=si_track.attrs["mid_lon"])

    # make sure that central pressure never exceeds environmental pressure
    pres_exceed_msk = (si_track["cen"] > si_track["env"]).values
    si_track["cen"].values[pres_exceed_msk] = si_track["env"].values[pres_exceed_msk]

    # extrapolate radius of max wind from pressure if not given
    si_track["rad"] = track["radius_max_wind"].copy()
    si_track["rad"].values[:] = estimate_rmw(
        si_track["rad"].values, si_track["cen"].values / MBAR_TO_PA,
    )
    si_track["rad"] *= NM_TO_KM * KM_TO_M

    hemisphere = 'N'
    if np.count_nonzero(si_track["lat"] < 0) > np.count_nonzero(si_track["lat"] > 0):
        hemisphere = 'S'
    si_track.attrs["latsign"] = 1.0 if hemisphere == 'N' else -1.0

    # add translational speed of track at every node (in m/s)
    _vtrans(si_track, metric=metric)

    # add Coriolis parameter
    si_track["cp"] = ("time", _coriolis_parameter(si_track["lat"].values))

    # add pressure drop
    si_track["pdelta"] = np.fmax(np.spacing(1), si_track["env"] - si_track["cen"])

    return si_track

<<<<<<< HEAD
def _vgrad(si_track, gradient_to_surface_winds):
    """Gradient wind speeds (in m/s) without translational influence at each track node

    The track dataset is modified in place, with the "vgrad" data variable added.

    Parameters
    ----------
    si_track : xr.Dataset
        Track information as returned by `tctrack_to_si`. The data variables used by this function
        are "vmax" and "vtrans_norm". The result is stored in place as new data variable "vgrad".
    gradient_to_surface_winds : float
        The gradient-to-surface wind reduction factor to use.
    """
    si_track["vgrad"] = (
        np.fmax(0, si_track["vmax"] - si_track["vtrans_norm"]) / gradient_to_surface_winds
    )

def compute_angular_windspeeds(
    si_track: xr.Dataset,
    d_centr: np.ndarray,
    close_centr_msk: np.ndarray,
    model: int,
    model_kwargs: Optional[dict] = None,
    cyclostrophic: bool = False,
):
=======
def compute_angular_windspeeds(si_track, d_centr, mask_centr_close, model, cyclostrophic=False):
>>>>>>> db36b437
    """Compute (absolute) angular wind speeds according to a parametric wind profile

    Parameters
    ----------
    si_track : xr.Dataset
        Output of ``tctrack_to_si``. Which data variables are used in the computation of the wind
        profile depends on the selected model.
    d_centr : np.ndarray of shape (npositions, ncentroids)
        Distance (in m) between centroids and track positions.
    mask_centr_close : np.ndarray of shape (npositions, ncentroids)
        For each track position one row indicating which centroids are within reach.
    model : int
        Wind profile model selection according to MODEL_VANG.
    model_kwargs: dict, optional
        If given, forward these kwargs to the selected model. Default: None
    cyclostrophic : bool, optional
        If True, do not apply the influence of the Coriolis force (set the Coriolis terms to 0).
        Default: False

    Returns
    -------
    ndarray of shape (npositions, ncentroids)
    """
<<<<<<< HEAD
    model_kwargs = {} if model_kwargs is None else model_kwargs
    compute_funs = {
        MODEL_VANG['H1980']: _compute_angular_windspeeds_h1980,
        MODEL_VANG['H08']: _compute_angular_windspeeds_h08,
        MODEL_VANG['H10']: _compute_angular_windspeeds_h10,
        MODEL_VANG['ER11']: _stat_er_2011,
    }
    if model not in compute_funs:
        raise NotImplementedError(f"The specified wind model is not supported: {model}")
    result = compute_funs[model](
        si_track,
        d_centr,
        close_centr_msk,
        cyclostrophic=cyclostrophic,
        **model_kwargs,
    )
=======
    if model == MODEL_VANG['H1980']:
        _B_holland_1980(si_track)
    elif model in [MODEL_VANG['H08'], MODEL_VANG['H10']]:
        _bs_holland_2008(si_track)

    if model in [MODEL_VANG['H1980'], MODEL_VANG['H08']]:
        result = _stat_holland_1980(
            si_track, d_centr, mask_centr_close, cyclostrophic=cyclostrophic,
        )
        if model == MODEL_VANG['H1980']:
            result *= GRADIENT_LEVEL_TO_SURFACE_WINDS
    elif model == MODEL_VANG['H10']:
        # this model is always cyclostrophic
        _v_max_s_holland_2008(si_track)
        hol_x = _x_holland_2010(si_track, d_centr, mask_centr_close)
        result = _stat_holland_2010(si_track, d_centr, mask_centr_close, hol_x)
    elif model == MODEL_VANG['ER11']:
        result = _stat_er_2011(si_track, d_centr, mask_centr_close, cyclostrophic=cyclostrophic)
    else:
        raise NotImplementedError

>>>>>>> db36b437
    result[0, :] *= 0
    return result

def _compute_angular_windspeeds_h1980(
    si_track: xr.Dataset,
    d_centr: np.ndarray,
    close_centr_msk: np.ndarray,
    cyclostrophic: bool = False,
    gradient_to_surface_winds: float = DEF_GRADIENT_TO_SURFACE_WINDS,
    rho_air_const: float = DEF_RHO_AIR,
):
    """Compute (absolute) angular wind speeds according to the Holland 1980 model

    Parameters
    ----------
    si_track : xr.Dataset
        Output of `tctrack_to_si`. Which data variables are used in the computation of the wind
        profile depends on the selected model.
    d_centr : np.ndarray of shape (npositions, ncentroids)
        Distance (in m) between centroids and track positions.
    close_centr_msk : np.ndarray of shape (npositions, ncentroids)
        For each track position one row indicating which centroids are within reach.
    cyclostrophic : bool, optional
        If True, don't apply the influence of the Coriolis force (set the Coriolis terms to 0).
        Default: False
    gradient_to_surface_winds : float, optional
        The gradient-to-surface wind reduction factor to use. The wind profile is computed on the
        gradient level, and wind speeds are converted to the surface level using this factor.
        Default: 0.9
    rho_air_const : float or None, optional
        The constant value for air density (in kg/m³) to assume in the formulas from Holland 1980.
        By default, the constant value suggested in Holland 1980 is used. If set to None, the air
        density is computed from pressure following equation (9) in Holland et al. 2010.
        Default: 1.15

    Returns
    -------
    ndarray of shape (npositions, ncentroids)
    """
    _vgrad(si_track, gradient_to_surface_winds)
    _rho_air(si_track, rho_air_const)
    _B_holland_1980(si_track)
    result = _stat_holland_1980(si_track, d_centr, close_centr_msk, cyclostrophic=cyclostrophic)
    result *= gradient_to_surface_winds
    return result

def _compute_angular_windspeeds_h08(
    si_track: xr.Dataset,
    d_centr: np.ndarray,
    close_centr_msk: np.ndarray,
    cyclostrophic: bool = False,
    gradient_to_surface_winds: float = DEF_GRADIENT_TO_SURFACE_WINDS,
    rho_air_const: float = DEF_RHO_AIR,
):
    """Compute (absolute) angular wind speeds according to the Holland 2008 model

    Parameters
    ----------
    si_track : xr.Dataset
        Output of `tctrack_to_si`. Which data variables are used in the computation of the wind
        profile depends on the selected model.
    d_centr : np.ndarray of shape (npositions, ncentroids)
        Distance (in m) between centroids and track positions.
    close_centr_msk : np.ndarray of shape (npositions, ncentroids)
        For each track position one row indicating which centroids are within reach.
    cyclostrophic : bool, optional
        If True, don't apply the influence of the Coriolis force (set the Coriolis terms to 0).
        Default: False
    gradient_to_surface_winds : float, optional
        The gradient-to-surface wind reduction factor to use. The wind profile is computed on the
        surface level, but the clipping interval of the B-value depends on this factor.
        Default: 0.9
    rho_air_const : float or None, optional
        The constant value for air density (in kg/m³) to assume in the formula from Holland 1980.
        By default, the constant value suggested in Holland 1980 is used. If set to None, the air
        density is computed from pressure following equation (9) in Holland et al. 2010.
        Default: 1.15

    Returns
    -------
    ndarray of shape (npositions, ncentroids)
    """
    _rho_air(si_track, rho_air_const)
    _bs_holland_2008(si_track, gradient_to_surface_winds=gradient_to_surface_winds)
    return _stat_holland_1980(si_track, d_centr, close_centr_msk, cyclostrophic=cyclostrophic)

def _compute_angular_windspeeds_h10(
    si_track: xr.Dataset,
    d_centr: np.ndarray,
    close_centr_msk: np.ndarray,
    cyclostrophic: bool = False,
    gradient_to_surface_winds: float = DEF_GRADIENT_TO_SURFACE_WINDS,
    rho_air_const: float = DEF_RHO_AIR,
    vmax_from_cen: bool = True,
):
    """Compute (absolute) angular wind speeds according to the Holland et al. 2010 model

    Note that this model is always cyclostrophic, the parameter setting is ignored.

    Parameters
    ----------
    si_track : xr.Dataset
        Output of `tctrack_to_si`. Which data variables are used in the computation of the wind
        profile depends on the selected model.
    d_centr : np.ndarray of shape (npositions, ncentroids)
        Distance (in m) between centroids and track positions.
    close_centr_msk : np.ndarray of shape (npositions, ncentroids)
        For each track position one row indicating which centroids are within reach.
    cyclostrophic : bool, optional
        This parameter is ignored because this model is always cyclostrophic. Default: False
    gradient_to_surface_winds : float, optional
        The gradient-to-surface wind reduction factor to use. the wind profile is computed on the
        surface level, but the clipping interval of the B-value depends on this factor.
        Default: 0.9
    rho_air_const : float or None, optional
        The constant value for air density (in kg/m³) to assume in the formula for the B-value. By
        default, the value suggested in Holland 1980 is used. If set to None, the air density is
        computed from pressure following equation (9) in Holland et al. 2010. Default: 1.15
    vmax_from_cen : boolean, optional
        If True, replace the recorded value of vmax along the track by an estimate from pressure,
        following equation (8) in Holland et al. 2010. Default: True

    Returns
    -------
    ndarray of shape (npositions, ncentroids)
    """
    _rho_air(si_track, rho_air_const)
    if vmax_from_cen:
        _bs_holland_2008(si_track, gradient_to_surface_winds=gradient_to_surface_winds)
        _v_max_s_holland_2008(si_track)
    else:
        _B_holland_1980(si_track, gradient_to_surface_winds=gradient_to_surface_winds)
    hol_x = _x_holland_2010(si_track, d_centr, close_centr_msk)
    return _stat_holland_2010(si_track, d_centr, close_centr_msk, hol_x)

def get_close_centroids(
    si_track: xr.Dataset,
    centroids: np.ndarray,
    buffer_km: float,
    metric: str = "equirect",
) -> np.ndarray:
    """Check whether centroids lay within a buffer around track positions

    Note that, hypothetically, a problem occurs when a TC track is travelling so far in longitude
    that adding a buffer exceeds 360 degrees (i.e. crosses the antimeridian), which is physically
    impossible, but might happen with synthetical or test data.

    Parameters
    ----------
    si_track : xr.Dataset with dimension "time"
        Track information as returned by ``tctrack_to_si``. Hence, longitudinal coordinates are
        normalized around the central longitude stored in the "mid_lon" attribute. This makes sure
        that the buffered bounding box around the track does not cross the antimeridian. The data
        variables used by this function are "lat", and "lon".
    centroids : np.ndarray of shape (ncentroids, 2)
        Coordinates of centroids, each row is a pair [lat, lon]. The longitudinal coordinates are
        normalized within this function to be consistent with the track coordinates.
    buffer_km : float
        Size of the buffer (in km). The buffer is converted to a lat/lon buffer, rescaled in
        longitudinal direction according to the t_lat coordinates.
    metric : str, optional
        Specify an approximation method to use for earth distances: "equirect" (faster) or
        "geosphere" (more accurate). See ``dist_approx`` function in ``climada.util.coordinates``.
        Default: "equirect".

    Returns
    -------
    centroids_close_normalized : np.ndarray of shape (nclose, 2)
        Coordinates of close centroids, each row is a pair [lat, lon]. The normalization of
        longitudinal coordinates is consistent with the track coordinates.
    mask_centr : np.ndarray of shape (ncentroids,)
        Mask that is True for close centroids and False for other centroids.
    mask_centr_alongtrack : np.ndarray of shape (npositions, nclose)
        Each row is a mask that indicates the centroids within reach for one track position. Note
        that these masks refer only to the "close centroids" to reduce memory requirements. The
        number of positions ``npositions`` corresponds to the size of the "time" dimension of
        ``si_track``.
    """
    npositions = si_track.sizes["time"]
    ncentroids = centroids.shape[0]
    t_lat, t_lon = si_track["lat"].values, si_track["lon"].values
    centr_lat, centr_lon = centroids[:, 0].copy(), centroids[:, 1].copy()

    # Normalize longitudinal coordinates of centroids.
    u_coord.lon_normalize(centr_lon, center=si_track.attrs["mid_lon"])

    # Restrict to the bounding box of the whole track first (this can already reduce the number of
    # centroids that are considered by a factor larger than 30).
    buffer_lat = buffer_km / u_const.ONE_LAT_KM
    buffer_lon = buffer_km / (
        u_const.ONE_LAT_KM * np.cos(np.radians(
            np.fmin(89.999, np.abs(centr_lat) + buffer_lat)
        ))
    )
    [idx_close] = (
        (t_lat.min() - centr_lat <= buffer_lat)
        & (centr_lat - t_lat.max() <= buffer_lat)
        & (t_lon.min() - centr_lon <= buffer_lon)
        & (centr_lon - t_lon.max() <= buffer_lon)
    ).nonzero()
    centr_lat = centr_lat[idx_close]
    centr_lon = centr_lon[idx_close]

    # Restrict to bounding boxes of each track position.
    buffer_lat = buffer_km / u_const.ONE_LAT_KM
    buffer_lon = buffer_km / (u_const.ONE_LAT_KM * np.cos(np.radians(
        np.fmin(89.999, np.abs(t_lat[:, None]) + buffer_lat)
    )))
    [idx_close_sub] = (
        (t_lat[:, None] - buffer_lat <= centr_lat[None])
        & (t_lat[:, None] + buffer_lat >= centr_lat[None])
        & (t_lon[:, None] - buffer_lon <= centr_lon[None])
        & (t_lon[:, None] + buffer_lon >= centr_lon[None])
    ).any(axis=0).nonzero()
    idx_close = idx_close[idx_close_sub]
    centr_lat = centr_lat[idx_close_sub]
    centr_lon = centr_lon[idx_close_sub]

    # Restrict to metric distance radius around each track position.
    #
    # We do the distance computation for chunks of the track since computing the distance requires
    # npositions*ncentroids*8*3 Bytes of memory. For example, Hurricane FAITH's life time was more
    # than 500 hours. At 0.5-hourly resolution and 1,000,000 centroids, that's 24 GB of memory for
    # FAITH. With a chunk size of 10, this figure is down to 240 MB. The final along-track mask
    # will require 1.0 GB of memory.
    chunk_size = 10
    chunks = np.split(np.arange(npositions), np.arange(chunk_size, npositions, chunk_size))
    mask_centr_alongtrack = np.concatenate([
        (
            u_coord.dist_approx(
                t_lat[None, chunk], t_lon[None, chunk],
                centr_lat[None], centr_lon[None],
                normalize=False, method=metric, units="km",
            )[0] <= buffer_km
        ) for chunk in chunks
    ], axis=0)
    [idx_close_sub] = mask_centr_alongtrack.any(axis=0).nonzero()
    idx_close = idx_close[idx_close_sub]
    centr_lat = centr_lat[idx_close_sub]
    centr_lon = centr_lon[idx_close_sub]
    mask_centr_alongtrack = mask_centr_alongtrack[:, idx_close_sub]

    # Derive mask from index.
    mask_centr = np.zeros((ncentroids,), dtype=bool)
    mask_centr[idx_close] = True

    centroids_close_normalized = np.stack([centr_lat, centr_lon], axis=1)
    return centroids_close_normalized, mask_centr, mask_centr_alongtrack

def _vtrans(si_track: xr.Dataset, metric: str = "equirect"):
    """Translational vector and velocity (in m/s) at each track node.

    The track dataset is modified in place, with the following variables added:

    * vtrans (directional vectors of velocity, in meters per second)
    * vtrans_norm (absolute velocity in meters per second; the first velocity is always 0)

    The meridional component (v) of the vectors is listed first.

    Parameters
    ----------
    si_track : xr.Dataset
        Track information as returned by ``tctrack_to_si``. The data variables used by this function
        are "lat", "lon", and "tstep". The results are stored in place as new data
        variables "vtrans" and "vtrans_norm".
    metric : str, optional
        Specify an approximation method to use for earth distances: "equirect" (faster) or
        "geosphere" (more accurate). See ``dist_approx`` function in ``climada.util.coordinates``.
        Default: "equirect".
    """
    npositions = si_track.sizes["time"]
    si_track["vtrans_norm"] = (["time"], np.zeros((npositions,)))
    si_track["vtrans"] = (["time", "component"], np.zeros((npositions, 2)))
    si_track["component"] = ("component", ["v", "u"])

    t_lat, t_lon = si_track["lat"].values, si_track["lon"].values
    norm, vec = u_coord.dist_approx(t_lat[:-1, None], t_lon[:-1, None],
                                    t_lat[1:, None], t_lon[1:, None],
                                    log=True, normalize=False, method=metric, units="m")
    si_track["vtrans"].values[1:, :] = vec[:, 0, 0] / si_track["tstep"].values[1:, None]
    si_track["vtrans_norm"].values[1:] = norm[:, 0, 0] / si_track["tstep"].values[1:]

    # limit to 30 nautical miles per hour
    msk = si_track["vtrans_norm"].values > 30 * KN_TO_MS
    fact = 30 * KN_TO_MS / si_track["vtrans_norm"].values[msk]
    si_track["vtrans"].values[msk, :] *= fact[:, None]
    si_track["vtrans_norm"].values[msk] *= fact

def _coriolis_parameter(lat: np.ndarray) -> np.ndarray:
    """Compute the Coriolis parameter from latitude.

    Parameters
    ----------
    lat : np.ndarray
        Latitude (degrees).

    Returns
    -------
    cp : np.ndarray of same shape as input
        Coriolis parameter.
    """
    return 2 * V_ANG_EARTH * np.sin(np.radians(np.abs(lat)))

def _rho_air(si_track: xr.Dataset, const: Optional[float]):
    """Eyewall density of air (in kg/m³) at each track node.

    The track dataset is modified in place, with the "rho_air" data variable added.

    Parameters
    ----------
    si_track : xr.Dataset
        Track information as returned by `tctrack_to_si`. The data variables used by this function
        are "lat", "cen", and "pdelta". The result is stored in place as new data
        variable "rho_air".
    const : float or None
        A constant value for air density (in kg/m³) to assume. If None, the air density is
        estimated from eyewall pressure following equation (9) in Holland et al. 2010.
    """
    if const is not None:
        si_track["rho_air"] = xr.full_like(si_track["time"], const, dtype=float)
        return

    # surface relative humidity (unitless), assumed constant following Holland et al. 2010
    surface_relative_humidity = 0.9

    # surface temperature (in °C), following equation (9) in Holland 2008
    temp_s = 28.0 - 3.0 * (si_track["lat"] - 10.0) / 20.0

    # eyewall surface pressure (in Pa), following equation (6) in Holland 2008
    pres_eyewall = si_track["cen"] + si_track["pdelta"] / np.exp(1)

    # mixing ratio (in kg/kg), estimated from temperature, using formula for saturation vapor
    # pressure in Bolton 1980 (multiplied by the ratio of molar masses of water vapor and dry air)
    # We multiply by 100, since the formula by Bolton is in hPa (mbar), and we use Pa.
    r_mix = 100 * 3.802 / pres_eyewall * np.exp(17.67 * temp_s / (243.5 + temp_s))

    # virtual surface temperature (in K)
    temp_vs = (T_ICE_K + temp_s) * (1 + 0.81 * surface_relative_humidity * r_mix)

    # specific gas constant of dry air (in J/kgK)
    r_dry_air = 286.9

    # density of air (in kg/m³); when checking the units, note that J/Pa = m³
    si_track["rho_air"] =  pres_eyewall / (r_dry_air * temp_vs)

def _bs_holland_2008(
    si_track: xr.Dataset,
    gradient_to_surface_winds: float = DEF_GRADIENT_TO_SURFACE_WINDS,
):
    """Holland's 2008 b-value estimate for sustained surface winds.
    (This is also one option of how to estimate the b-value in Holland 2010,
    for the other option consult '_bs_holland_2010_v2'.)

    The result is stored in place as a new data variable "hol_b".

    Unlike the original 1980 formula (see ``_B_holland_1980``), this approach does not require any
    wind speed measurements, but is based on the more reliable pressure information.

    The parameter applies to 1-minute sustained winds at 10 meters above ground.
    It is taken from equation (11) in the following paper:

    Holland, G. (2008). A revised hurricane pressure-wind model. Monthly
    Weather Review, 136(9), 3432–3445. https://doi.org/10.1175/2008MWR2395.1

    For reference, it reads

    b_s = -4.4 * 1e-5 * (penv - pcen)^2 + 0.01 * (penv - pcen)
          + 0.03 * (dp/dt) - 0.014 * |lat| + 0.15 * (v_trans)^hol_xx + 1.0

    where ``dp/dt`` is the time derivative of central pressure and ``hol_xx`` is Holland's x
    parameter: hol_xx = 0.6 * (1 - (penv - pcen) / 215)

    The equation for b_s has been fitted statistically using hurricane best track records for
    central pressure and maximum wind. It therefore performs best in the North Atlantic.

    Furthermore, b_s has been fitted under the assumption of a "cyclostrophic" wind field which
    means that the influence from Coriolis forces is assumed to be small. This is reasonable close
    to the radius of maximum wind where the Coriolis term (r*f/2) is small compared to the rest
    (see ``_stat_holland_1980``). More precisely: At the radius of maximum wind speeds, the typical
    order of the Coriolis term is 1 while wind speed is 50 (which changes away from the
    radius of maximum winds and as the TC moves away from the equator).

    Parameters
    ----------
    si_track : xr.Dataset
<<<<<<< HEAD
        Output of `tctrack_to_si`. The data variables used by this function are "lat", "tstep",
        "vtrans_norm", "cen", and "pdelta". The result is stored in place as a new data
=======
        Output of ``tctrack_to_si``. The data variables used by this function are "lat", "tstep",
        "vtrans_norm", "cen", and "env". The result is stored in place as a new data
>>>>>>> db36b437
        variable "hol_b".
    gradient_to_surface_winds : float, optional
        The gradient-to-surface wind reduction factor to use when determining the clipping
        interval. Default: 0.9
    """
    # adjust pressure at previous track point
    prev_cen = np.zeros_like(si_track["cen"].values)
    prev_cen[1:] = si_track["cen"].values[:-1].copy()
    msk = prev_cen < 850 * MBAR_TO_PA
    prev_cen[msk] = si_track["cen"].values[msk]

    # The formula assumes that pressure values are in millibar (hPa) instead of SI units (Pa),
    # and time steps are in hours instead of seconds, but translational wind speed is still
    # expected to be in m/s.
    pdelta = si_track["pdelta"] / MBAR_TO_PA
    hol_xx = 0.6 * (1. - pdelta / 215)
    si_track["hol_b"] = (
        -4.4e-5 * pdelta**2 + 0.01 * pdelta
        + 0.03 * (si_track["cen"] - prev_cen) / si_track["tstep"] * (H_TO_S / MBAR_TO_PA)
        - 0.014 * abs(si_track["lat"])
        + 0.15 * si_track["vtrans_norm"]**hol_xx + 1.0
    )
    clip_interval = _b_holland_clip_interval(gradient_to_surface_winds)
    si_track["hol_b"] = np.clip(si_track["hol_b"], *clip_interval)

def _v_max_s_holland_2008(si_track: xr.Dataset):
    """Compute maximum surface winds from pressure according to Holland 2008.

    The result is stored in place as a data variable "vmax". If a variable of that name already
    exists, its values are overwritten.

    This function implements equation (11) in the following paper:

    Holland, G. (2008). A revised hurricane pressure-wind model. Monthly
    Weather Review, 136(9), 3432–3445. https://doi.org/10.1175/2008MWR2395.1

    For reference, it reads

    v_ms = [b_s / (rho * e) * (penv - pcen)]^0.5

    where ``b_s`` is Holland b-value (see ``_bs_holland_2008``), e is Euler's number, rho is the
    density of air, ``penv`` is environmental, and ``pcen`` is central pressure.

    Parameters
    ----------
    si_track : xr.Dataset
<<<<<<< HEAD
        Output of `tctrack_to_si` with "hol_b" (see _bs_holland_2008) and "rho_air" (see
        _rho_air) variables. The data variables used by this function are "pdelta", "hol_b",
        and "rho_air". The results are stored in place as a new data variable "vmax". If a variable
        of that name already exists, its values are overwritten.
=======
        Output of ``tctrack_to_si`` with "hol_b" variable (see _bs_holland_2008). The data variables
        used by this function are "env", "cen", and "hol_b". The results are stored in place as
        a new data variable "vmax". If a variable of that name already exists, its values are
        overwritten.
>>>>>>> db36b437
    """
    si_track["vmax"] = np.sqrt(
        si_track["hol_b"] / (si_track["rho_air"] * np.exp(1)) * si_track["pdelta"]
    )

def _B_holland_1980(  # pylint: disable=invalid-name
    si_track: xr.Dataset,
    gradient_to_surface_winds: Optional[float] = None,
):
    """Holland's 1980 B-value computation for gradient-level winds.

    The result is stored in place as a new data variable "hol_b".

    The parameter applies to gradient-level winds (about 1000 metres above the earth's surface).
    The formula for B is derived from equations (5) and (6) in the following paper:

    Holland, G.J. (1980): An Analytic Model of the Wind and Pressure Profiles
    in Hurricanes. Monthly Weather Review 108(8): 1212–1218.
    https://doi.org/10.1175/1520-0493(1980)108<1212:AAMOTW>2.0.CO;2

    For reference, inserting (6) into (5) and solving for B at r = RMW yields:

    B = v^2 * e * rho / (penv - pcen)

    where v are maximum gradient-level winds ``gradient_winds``, e is Euler's number, rho is the
    density of air, ``penv`` is environmental, and ``pcen`` is central pressure.

    Parameters
    ----------
    si_track : xr.Dataset
<<<<<<< HEAD
        Output of `tctrack_to_si` with "rho_air" variable (see _rho_air). The data variables
        used by this function are "vgrad" (or "vmax" if gradient_to_surface_winds is different from
        1.0), "pdelta", and "rho_air". The results are stored in place as a new data
        variable "hol_b".
    gradient_to_surface_winds : float, optional
        The gradient-to-surface wind reduction factor to use when determining the clipping
        interval. By default, the gradient level values are assumed. Default: None
    """
    windvar = "vgrad" if gradient_to_surface_winds is None else "vmax"

    si_track["hol_b"] = (
        si_track[windvar]**2 * np.exp(1) * si_track["rho_air"] / si_track["pdelta"]
    )

    clip_interval = _b_holland_clip_interval(gradient_to_surface_winds)
    si_track["hol_b"] = np.clip(si_track["hol_b"], *clip_interval)

def _b_holland_clip_interval(gradient_to_surface_winds):
    """The clip interval to use for the Holland B-value

    The default clip interval for gradient level B-values is taken to be (1.0, 2.5), following
    Holland 1980.

    Parameters
    ----------
    gradient_to_surface_winds : float or None
        The gradient-to-surface wind reduction factor to use when rescaling the gradient-level
        clip interval (1.0, 2.5) proposed in Holland 1980. If None, no rescaling is applied.

    Returns
    -------
    b_min, b_max : float
        Minimum and maximum value of the clip interval.
=======
        Output of ``tctrack_to_si`` with "vgrad" variable (see _vgrad). The data variables
        used by this function are "vgrad", "env", and "cen". The results are stored in place as
        a new data variable "hol_b".
>>>>>>> db36b437
    """
    clip_interval = (1.0, 2.5)
    if gradient_to_surface_winds is not None:
        fact = gradient_to_surface_winds**2
        clip_interval = tuple(c * fact for c in clip_interval)
    return clip_interval

def _x_holland_2010(
    si_track: xr.Dataset,
    d_centr: np.ndarray,
    mask_centr_close: np.ndarray,
    v_n: Union[float, np.ndarray] = 17.0,
    r_n_km: Union[float, np.ndarray] = 300.0,
) -> np.ndarray:
    """Compute exponent for wind model according to Holland et al. 2010.

    This function implements equation (10) from the following paper:

    Holland et al. (2010): A Revised Model for Radial Profiles of Hurricane Winds. Monthly
    Weather Review 138(12): 4393–4401. https://doi.org/10.1175/2010MWR3317.1

    For reference, it reads

    x = 0.5  [for r < r_max]
    x = 0.5 + (r - r_max) * (x_n - 0.5) / (r_n - r_max)  [for r >= r_max]

    The peripheral exponent x_n is adjusted to fit the peripheral observation of wind speeds ``v_n``
    at radius ``r_n``.

    Parameters
    ----------
    si_track : xr.Dataset
        Output of ``tctrack_to_si`` with "hol_b" variable (see _bs_holland_2008). The data variables
        used by this function are "rad", "vmax", and "hol_b".
    d_centr : np.ndarray of shape (nnodes, ncentroids)
        Distance (in m) between centroids and track nodes.
    mask_centr_close : np.ndarray of shape (nnodes, ncentroids)
        Mask indicating for each track node which centroids are within reach of the windfield.
    v_n : np.ndarray of shape (nnodes,) or float, optional
        Peripheral wind speeds (in m/s) at radius ``r_n`` outside of radius of maximum winds ``r_max``.
        In absence of a second wind speed measurement, this value defaults to 17 m/s following
        Holland et al. 2010 (at a radius of 300 km).
    r_n_km : np.ndarray of shape (nnodes,) or float, optional
        Radius (in km) where the peripheral wind speed ``v_n`` is measured (or assumed).
        In absence of a second wind speed measurement, this value defaults to 300 km following
        Holland et al. 2010.

    Returns
    -------
    hol_x : np.ndarray of shape (nnodes, ncentroids)
        Exponents according to Holland et al. 2010.
    """
    hol_x = np.zeros_like(d_centr)
    r_max, v_max_s, hol_b, d_centr, v_n, r_n = [
        np.broadcast_to(ar, d_centr.shape)[mask_centr_close]
        for ar in [
            si_track["rad"].values[:, None],
            si_track["vmax"].values[:, None],
            si_track["hol_b"].values[:, None],
            d_centr,
            np.atleast_1d(v_n)[:, None],
            np.atleast_1d(r_n_km)[:, None],
        ]
    ]

    # convert to SI units
    r_n *= KM_TO_M

    # compute peripheral exponent from second measurement
    # (equation (6) from Holland et al. 2010 solved for x)
    r_max_norm = (r_max / r_n)**hol_b
    x_n = np.log(v_n / v_max_s) / np.log(r_max_norm * np.exp(1 - r_max_norm))

    # linearly interpolate between max exponent and peripheral exponent
    x_max = 0.5
    hol_x[mask_centr_close] = x_max + np.fmax(0, d_centr - r_max) * (x_n - x_max) / (r_n - r_max)

<<<<<<< HEAD
    # Truncate to prevent wind speed from increasing again towards the peripheral radius (which is
    # unphysical). A value of 0.4 has been found to be reasonable by manual testing of thresholds.
    # Note that this means that the peripheral wind speed v_n is not exactly attained sometimes.
    hol_x[close_centr] = np.fmax(hol_x[close_centr], 0.4)
=======
    # Negative hol_x values appear when v_max_s is very close to or even lower than v_n (which
    # should never happen in theory). In those cases, wind speeds might decrease outside of the eye
    # wall and increase again towards the peripheral radius (which is actually unphysical).
    # We clip hol_x to 0, otherwise wind speeds keep increasing indefinitely away from the eye:
    hol_x[mask_centr_close] = np.fmax(hol_x[mask_centr_close], 0.0)
>>>>>>> db36b437

    return hol_x

def _stat_holland_2010(
    si_track: xr.Dataset,
    d_centr: np.ndarray,
    mask_centr_close: np.ndarray,
    hol_x: Union[float, np.ndarray],
) -> np.ndarray:
    """Symmetric and static surface wind fields (in m/s) according to Holland et al. 2010

    This function applies the cyclostrophic surface wind model expressed in equation (6) from

    Holland et al. (2010): A Revised Model for Radial Profiles of Hurricane Winds. Monthly
    Weather Review 138(12): 4393–4401. https://doi.org/10.1175/2010MWR3317.1

    More precisely, this function implements the following equation:

    V(r) = v_max_s * [(r_max / r)^b_s * e^(1 - (r_max / r)^b_s)]^x

    In terms of this function's arguments, b_s is ``hol_b`` and r is ``d_centr``.

    Parameters
    ----------
    si_track : xr.Dataset
        Output of ``tctrack_to_si`` with "hol_b" (see _bs_holland_2008) data variables. The data
        variables used by this function are "vmax", "rad", and "hol_b".
    d_centr : np.ndarray of shape (nnodes, ncentroids)
        Distance (in m) between centroids and track nodes.
    mask_centr_close : np.ndarray of shape (nnodes, ncentroids)
        Mask indicating for each track node which centroids are within reach of the windfield.
    hol_x : np.ndarray of shape (nnodes, ncentroids) or float
        The exponent according to ``_x_holland_2010``.

    Returns
    -------
    v_ang : np.ndarray (nnodes, ncentroids)
        Absolute values of wind speeds (in m/s) in angular direction.
    """
    v_ang = np.zeros_like(d_centr)
    v_max_s, r_max, hol_b, d_centr, hol_x = [
        np.broadcast_to(ar, d_centr.shape)[mask_centr_close]
        for ar in [
            si_track["vmax"].values[:, None],
            si_track["rad"].values[:, None],
            si_track["hol_b"].values[:, None],
            d_centr,
            hol_x,
        ]
    ]

    r_max_norm = (r_max / np.fmax(1, d_centr))**hol_b
    v_ang[mask_centr_close] = v_max_s * (r_max_norm * np.exp(1 - r_max_norm))**hol_x
    return v_ang

def _stat_holland_1980(
    si_track: xr.Dataset,
    d_centr: np.ndarray,
    mask_centr_close: np.ndarray,
    cyclostrophic: bool = False
) -> np.ndarray:
    """Symmetric and static wind fields (in m/s) according to Holland 1980.

    This function applies the gradient wind model expressed in equation (4) (combined with
    equation (6)) from

    Holland, G.J. (1980): An Analytic Model of the Wind and Pressure Profiles in Hurricanes.
    Monthly Weather Review 108(8): 1212–1218.

    More precisely, this function implements the following equation:

    V(r) = [(B/rho) * (r_max/r)^B * (penv - pcen) * e^(-(r_max/r)^B) + (r*f/2)^2]^0.5 - (r*f/2)

<<<<<<< HEAD
    In terms of this function's arguments, B is `hol_b` and r is `d_centr`. The air density rho and
    the Coriolis parameter f are taken from `si_track`.
=======
    In terms of this function's arguments, B is ``hol_b`` and r is ``d_centr``.
    The air density rho is assumed to be constant while the Coriolis parameter f is computed
    from the latitude ``lat`` using the constant rotation rate of the earth.
>>>>>>> db36b437

    Even though the equation has been derived originally for gradient winds (when combined with the
    output of ``_B_holland_1980``), it can be used for surface winds by adjusting the parameter
    ``hol_b`` (see function ``_bs_holland_2008``).

    Parameters
    ----------
    si_track : xr.Dataset
<<<<<<< HEAD
        Output of `tctrack_to_si` with "hol_b" (see, e.g., _B_holland_1980) and
        "rho_air" (see _rho_air) data variable. The data variables used by this function are "lat",
        "cp", "rad", "pdelta", "hol_b", and "rho_air".
=======
        Output of ``tctrack_to_si`` with "hol_b" (see, e.g., _B_holland_1980) data variable. The data
        variables used by this function are "lat", "cp", "rad", "cen", "env", and "hol_b".
>>>>>>> db36b437
    d_centr : np.ndarray of shape (nnodes, ncentroids)
        Distance (in m) between centroids and track nodes.
    mask_centr_close : np.ndarray of shape (nnodes, ncentroids)
        Mask indicating for each track node which centroids are within reach of the windfield.
    cyclostrophic : bool, optional
        If True, do not apply the influence of the Coriolis force (set the Coriolis terms to 0).
        Default: False

    Returns
    -------
    v_ang : np.ndarray (nnodes, ncentroids)
        Absolute values of wind speeds (m/s) in angular direction.
    """
    v_ang = np.zeros_like(d_centr)
<<<<<<< HEAD
    r_max, hol_b, pdelta, coriolis_p, rho_air, d_centr = [
        np.broadcast_to(ar, d_centr.shape)[close_centr]
=======
    r_max, hol_b, penv, pcen, coriolis_p, d_centr = [
        np.broadcast_to(ar, d_centr.shape)[mask_centr_close]
>>>>>>> db36b437
        for ar in [
            si_track["rad"].values[:, None],
            si_track["hol_b"].values[:, None],
            si_track["pdelta"].values[:, None],
            si_track["cp"].values[:, None],
            si_track["rho_air"].values[:, None],
            d_centr,
        ]
    ]

    r_coriolis = 0
    if not cyclostrophic:
        r_coriolis = 0.5 * d_centr * coriolis_p

    r_max_norm = (r_max / np.fmax(1, d_centr))**hol_b
<<<<<<< HEAD
    sqrt_term = hol_b / rho_air * r_max_norm * pdelta * np.exp(-r_max_norm) + r_coriolis**2
    v_ang[close_centr] = np.sqrt(np.fmax(0, sqrt_term)) - r_coriolis
=======
    sqrt_term = hol_b / RHO_AIR * r_max_norm * (penv - pcen) * np.exp(-r_max_norm) + r_coriolis**2
    v_ang[mask_centr_close] = np.sqrt(np.fmax(0, sqrt_term)) - r_coriolis
>>>>>>> db36b437
    return v_ang

def _stat_er_2011(
    si_track: xr.Dataset,
    d_centr: np.ndarray,
    mask_centr_close: np.ndarray,
    cyclostrophic: bool = False,
) -> np.ndarray:
    """Symmetric and static wind fields (in m/s) according to Emanuel and Rotunno 2011

    Emanuel, K., Rotunno, R. (2011): Self-Stratification of Tropical Cyclone Outflow. Part I:
    Implications for Storm Structure. Journal of the Atmospheric Sciences 68(10): 2236–2249.
    https://dx.doi.org/10.1175/JAS-D-10-05024.1

    The wind speeds ``v_ang`` are extracted from the momentum via the relationship M = v_ang * r,
    where r corresponds to ``d_centr``. On the other hand, the momentum is derived from the momentum
    at the peak wind position using equation (36) from Emanuel and Rotunno 2011 with Ck == Cd:

    M = M_max * [2 * (r / r_max)^2 / (1 + (r / r_max)^2)].

    The momentum at the peak wind position is

    M_max = r_max * v_max + 0.5 * f * r_max**2,

    where the Coriolis parameter f is computed from the latitude ``lat`` using the constant rotation
    rate of the earth.

    Parameters
    ----------
    si_track : xr.Dataset
        Output of ``tctrack_to_si``. The data variables used by this function are "lat", "cp", "rad",
        and "vmax".
    d_centr : np.ndarray of shape (nnodes, ncentroids)
        Distance (in m) between centroids and track nodes.
    mask_centr_close : np.ndarray of shape (nnodes, ncentroids)
        Mask indicating for each track node which centroids are within reach of the windfield.
    cyclostrophic : bool, optional
        If True, do not apply the influence of the Coriolis force (set the Coriolis terms to 0) in
        the computation of M_max. Default: False

    Returns
    -------
    v_ang : np.ndarray (nnodes, ncentroids)
        Absolute values of wind speeds (m/s) in angular direction.
    """
    v_ang = np.zeros_like(d_centr)
    r_max, v_max, coriolis_p, d_centr = [
        np.broadcast_to(ar, d_centr.shape)[mask_centr_close]
        for ar in [
            si_track["rad"].values[:, None],
            si_track["vmax"].values[:, None],
            si_track["cp"].values[:, None],
            d_centr,
        ]
    ]

    # compute the momentum at the maximum
    momentum_max = r_max * v_max

    if not cyclostrophic:
        # add the influence of the Coriolis force
        momentum_max += 0.5 * coriolis_p * r_max**2

    # rescale the momentum using formula (36) in Emanuel and Rotunno 2011 with Ck == Cd
    r_max_norm = (d_centr / r_max)**2
    momentum = momentum_max * 2 * r_max_norm / (1 + r_max_norm)

    # extract the velocity from the rescaled momentum through division by r
    v_ang[mask_centr_close] = np.fmax(0, momentum / (d_centr + 1e-11))
    return v_ang<|MERGE_RESOLUTION|>--- conflicted
+++ resolved
@@ -327,11 +327,10 @@
             & (filtered_centroids[:, 0] <= t_lat_max)
         ]
 
-<<<<<<< HEAD
         # prepare keyword arguments to pass to `from_single_track`
         kwargs_from_single_track = dict(
             centroids=centroids,
-            coastal_idx=coastal_idx,
+            idx_centr_filter=idx_centr_filter,
             model=model,
             model_kwargs=model_kwargs,
             store_windfields=store_windfields,
@@ -341,11 +340,9 @@
             max_memory_gb=max_memory_gb,
         )
 
-        LOGGER.info('Mapping %d tracks to %d coastal centroids.', num_tracks, coastal_idx.size)
-=======
-        LOGGER.info('Mapping %s tracks to %s coastal centroids.', str(tracks.size),
-                    str(idx_centr_filter.size))
->>>>>>> db36b437
+        LOGGER.info(
+            'Mapping %d tracks to %d coastal centroids.', num_tracks, idx_centr_filter.size,
+        )
         if pool:
             chunksize = max(min(num_tracks // pool.ncpus, 1000), 1)
             kwargs_repeated = [
@@ -353,24 +350,11 @@
                 for val in kwargs_from_single_track.values()
             ]
             tc_haz_list = pool.map(
-<<<<<<< HEAD
                 cls.from_single_track,
                 tracks.data,
                 *kwargs_repeated,
                 chunksize=chunksize,
             )
-=======
-                cls.from_single_track, tracks.data,
-                itertools.repeat(centroids, num_tracks),
-                itertools.repeat(idx_centr_filter, num_tracks),
-                itertools.repeat(model, num_tracks),
-                itertools.repeat(store_windfields, num_tracks),
-                itertools.repeat(metric, num_tracks),
-                itertools.repeat(intensity_thres, num_tracks),
-                itertools.repeat(max_dist_eye_km, num_tracks),
-                itertools.repeat(max_memory_gb, num_tracks),
-                chunksize=chunksize)
->>>>>>> db36b437
         else:
             last_perc = 0
             tc_haz_list = []
@@ -380,16 +364,8 @@
                     LOGGER.info("Progress: %d%%", perc)
                     last_perc = perc
                 tc_haz_list.append(
-<<<<<<< HEAD
                     cls.from_single_track(track, **kwargs_from_single_track)
                 )
-=======
-                    cls.from_single_track(track, centroids, idx_centr_filter,
-                                          model=model, store_windfields=store_windfields,
-                                          metric=metric, intensity_thres=intensity_thres,
-                                          max_dist_eye_km=max_dist_eye_km,
-                                          max_memory_gb=max_memory_gb))
->>>>>>> db36b437
             if last_perc < 100:
                 LOGGER.info("Progress: 100%")
 
@@ -849,18 +825,13 @@
             max_memory_gb=max_memory_gb,
         )
 
-<<<<<<< HEAD
-    windfields, reachable_centr_idx = _compute_windfields(
+    windfields, idx_centr_reachable = _compute_windfields(
         si_track,
-        coastal_centr,
+        centroids_close,
         mod_id,
         model_kwargs=model_kwargs,
         metric=metric,
         max_dist_eye_km=max_dist_eye_km,
-=======
-    windfields, idx_centr_reachable = _compute_windfields(
-        si_track, centroids_close, mod_id, metric=metric, max_dist_eye_km=max_dist_eye_km,
->>>>>>> db36b437
     )
     idx_centr_filter = idx_centr_filter[idx_centr_reachable]
     npositions = windfields.shape[0]
@@ -1023,11 +994,7 @@
 
     # derive (absolute) angular velocity from parametric wind profile
     v_ang_norm = compute_angular_windspeeds(
-<<<<<<< HEAD
-        si_track, d_centr, close_centr_msk, model, model_kwargs=model_kwargs, cyclostrophic=False,
-=======
-        si_track, d_centr, mask_centr_close, model, cyclostrophic=False,
->>>>>>> db36b437
+        si_track, d_centr, mask_centr_close, model, model_kwargs=model_kwargs, cyclostrophic=False,
     )
 
     # Influence of translational speed decreases with distance from eye.
@@ -1154,7 +1121,6 @@
 
     return si_track
 
-<<<<<<< HEAD
 def _vgrad(si_track, gradient_to_surface_winds):
     """Gradient wind speeds (in m/s) without translational influence at each track node
 
@@ -1175,14 +1141,11 @@
 def compute_angular_windspeeds(
     si_track: xr.Dataset,
     d_centr: np.ndarray,
-    close_centr_msk: np.ndarray,
+    mask_centr_close: np.ndarray,
     model: int,
     model_kwargs: Optional[dict] = None,
     cyclostrophic: bool = False,
 ):
-=======
-def compute_angular_windspeeds(si_track, d_centr, mask_centr_close, model, cyclostrophic=False):
->>>>>>> db36b437
     """Compute (absolute) angular wind speeds according to a parametric wind profile
 
     Parameters
@@ -1206,7 +1169,6 @@
     -------
     ndarray of shape (npositions, ncentroids)
     """
-<<<<<<< HEAD
     model_kwargs = {} if model_kwargs is None else model_kwargs
     compute_funs = {
         MODEL_VANG['H1980']: _compute_angular_windspeeds_h1980,
@@ -1219,33 +1181,10 @@
     result = compute_funs[model](
         si_track,
         d_centr,
-        close_centr_msk,
+        mask_centr_close,
         cyclostrophic=cyclostrophic,
         **model_kwargs,
     )
-=======
-    if model == MODEL_VANG['H1980']:
-        _B_holland_1980(si_track)
-    elif model in [MODEL_VANG['H08'], MODEL_VANG['H10']]:
-        _bs_holland_2008(si_track)
-
-    if model in [MODEL_VANG['H1980'], MODEL_VANG['H08']]:
-        result = _stat_holland_1980(
-            si_track, d_centr, mask_centr_close, cyclostrophic=cyclostrophic,
-        )
-        if model == MODEL_VANG['H1980']:
-            result *= GRADIENT_LEVEL_TO_SURFACE_WINDS
-    elif model == MODEL_VANG['H10']:
-        # this model is always cyclostrophic
-        _v_max_s_holland_2008(si_track)
-        hol_x = _x_holland_2010(si_track, d_centr, mask_centr_close)
-        result = _stat_holland_2010(si_track, d_centr, mask_centr_close, hol_x)
-    elif model == MODEL_VANG['ER11']:
-        result = _stat_er_2011(si_track, d_centr, mask_centr_close, cyclostrophic=cyclostrophic)
-    else:
-        raise NotImplementedError
-
->>>>>>> db36b437
     result[0, :] *= 0
     return result
 
@@ -1631,13 +1570,8 @@
     Parameters
     ----------
     si_track : xr.Dataset
-<<<<<<< HEAD
-        Output of `tctrack_to_si`. The data variables used by this function are "lat", "tstep",
+        Output of ``tctrack_to_si``. The data variables used by this function are "lat", "tstep",
         "vtrans_norm", "cen", and "pdelta". The result is stored in place as a new data
-=======
-        Output of ``tctrack_to_si``. The data variables used by this function are "lat", "tstep",
-        "vtrans_norm", "cen", and "env". The result is stored in place as a new data
->>>>>>> db36b437
         variable "hol_b".
     gradient_to_surface_winds : float, optional
         The gradient-to-surface wind reduction factor to use when determining the clipping
@@ -1684,17 +1618,10 @@
     Parameters
     ----------
     si_track : xr.Dataset
-<<<<<<< HEAD
-        Output of `tctrack_to_si` with "hol_b" (see _bs_holland_2008) and "rho_air" (see
+        Output of ``tctrack_to_si`` with "hol_b" (see _bs_holland_2008) and "rho_air" (see
         _rho_air) variables. The data variables used by this function are "pdelta", "hol_b",
         and "rho_air". The results are stored in place as a new data variable "vmax". If a variable
         of that name already exists, its values are overwritten.
-=======
-        Output of ``tctrack_to_si`` with "hol_b" variable (see _bs_holland_2008). The data variables
-        used by this function are "env", "cen", and "hol_b". The results are stored in place as
-        a new data variable "vmax". If a variable of that name already exists, its values are
-        overwritten.
->>>>>>> db36b437
     """
     si_track["vmax"] = np.sqrt(
         si_track["hol_b"] / (si_track["rho_air"] * np.exp(1)) * si_track["pdelta"]
@@ -1725,8 +1652,7 @@
     Parameters
     ----------
     si_track : xr.Dataset
-<<<<<<< HEAD
-        Output of `tctrack_to_si` with "rho_air" variable (see _rho_air). The data variables
+        Output of ``tctrack_to_si`` with "rho_air" variable (see _rho_air). The data variables
         used by this function are "vgrad" (or "vmax" if gradient_to_surface_winds is different from
         1.0), "pdelta", and "rho_air". The results are stored in place as a new data
         variable "hol_b".
@@ -1759,11 +1685,6 @@
     -------
     b_min, b_max : float
         Minimum and maximum value of the clip interval.
-=======
-        Output of ``tctrack_to_si`` with "vgrad" variable (see _vgrad). The data variables
-        used by this function are "vgrad", "env", and "cen". The results are stored in place as
-        a new data variable "hol_b".
->>>>>>> db36b437
     """
     clip_interval = (1.0, 2.5)
     if gradient_to_surface_winds is not None:
@@ -1841,18 +1762,10 @@
     x_max = 0.5
     hol_x[mask_centr_close] = x_max + np.fmax(0, d_centr - r_max) * (x_n - x_max) / (r_n - r_max)
 
-<<<<<<< HEAD
     # Truncate to prevent wind speed from increasing again towards the peripheral radius (which is
     # unphysical). A value of 0.4 has been found to be reasonable by manual testing of thresholds.
     # Note that this means that the peripheral wind speed v_n is not exactly attained sometimes.
-    hol_x[close_centr] = np.fmax(hol_x[close_centr], 0.4)
-=======
-    # Negative hol_x values appear when v_max_s is very close to or even lower than v_n (which
-    # should never happen in theory). In those cases, wind speeds might decrease outside of the eye
-    # wall and increase again towards the peripheral radius (which is actually unphysical).
-    # We clip hol_x to 0, otherwise wind speeds keep increasing indefinitely away from the eye:
-    hol_x[mask_centr_close] = np.fmax(hol_x[mask_centr_close], 0.0)
->>>>>>> db36b437
+    hol_x[mask_centr_close] = np.fmax(hol_x[mask_centr_close], 0.4)
 
     return hol_x
 
@@ -1926,14 +1839,8 @@
 
     V(r) = [(B/rho) * (r_max/r)^B * (penv - pcen) * e^(-(r_max/r)^B) + (r*f/2)^2]^0.5 - (r*f/2)
 
-<<<<<<< HEAD
-    In terms of this function's arguments, B is `hol_b` and r is `d_centr`. The air density rho and
-    the Coriolis parameter f are taken from `si_track`.
-=======
-    In terms of this function's arguments, B is ``hol_b`` and r is ``d_centr``.
-    The air density rho is assumed to be constant while the Coriolis parameter f is computed
-    from the latitude ``lat`` using the constant rotation rate of the earth.
->>>>>>> db36b437
+    In terms of this function's arguments, B is ``hol_b`` and r is ``d_centr``. The air density
+    rho and the Coriolis parameter f are taken from ``si_track``.
 
     Even though the equation has been derived originally for gradient winds (when combined with the
     output of ``_B_holland_1980``), it can be used for surface winds by adjusting the parameter
@@ -1942,14 +1849,9 @@
     Parameters
     ----------
     si_track : xr.Dataset
-<<<<<<< HEAD
-        Output of `tctrack_to_si` with "hol_b" (see, e.g., _B_holland_1980) and
+        Output of ``tctrack_to_si`` with "hol_b" (see, e.g., _B_holland_1980) and
         "rho_air" (see _rho_air) data variable. The data variables used by this function are "lat",
         "cp", "rad", "pdelta", "hol_b", and "rho_air".
-=======
-        Output of ``tctrack_to_si`` with "hol_b" (see, e.g., _B_holland_1980) data variable. The data
-        variables used by this function are "lat", "cp", "rad", "cen", "env", and "hol_b".
->>>>>>> db36b437
     d_centr : np.ndarray of shape (nnodes, ncentroids)
         Distance (in m) between centroids and track nodes.
     mask_centr_close : np.ndarray of shape (nnodes, ncentroids)
@@ -1964,13 +1866,8 @@
         Absolute values of wind speeds (m/s) in angular direction.
     """
     v_ang = np.zeros_like(d_centr)
-<<<<<<< HEAD
     r_max, hol_b, pdelta, coriolis_p, rho_air, d_centr = [
-        np.broadcast_to(ar, d_centr.shape)[close_centr]
-=======
-    r_max, hol_b, penv, pcen, coriolis_p, d_centr = [
         np.broadcast_to(ar, d_centr.shape)[mask_centr_close]
->>>>>>> db36b437
         for ar in [
             si_track["rad"].values[:, None],
             si_track["hol_b"].values[:, None],
@@ -1986,13 +1883,8 @@
         r_coriolis = 0.5 * d_centr * coriolis_p
 
     r_max_norm = (r_max / np.fmax(1, d_centr))**hol_b
-<<<<<<< HEAD
     sqrt_term = hol_b / rho_air * r_max_norm * pdelta * np.exp(-r_max_norm) + r_coriolis**2
-    v_ang[close_centr] = np.sqrt(np.fmax(0, sqrt_term)) - r_coriolis
-=======
-    sqrt_term = hol_b / RHO_AIR * r_max_norm * (penv - pcen) * np.exp(-r_max_norm) + r_coriolis**2
     v_ang[mask_centr_close] = np.sqrt(np.fmax(0, sqrt_term)) - r_coriolis
->>>>>>> db36b437
     return v_ang
 
 def _stat_er_2011(
