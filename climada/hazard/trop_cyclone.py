--- conflicted
+++ resolved
@@ -268,19 +268,12 @@
             [idx_centr_filter] = (np.abs(centroids.lat) <= max_latitude).nonzero()
         else:
             # Select centroids which are inside max_dist_inland_km and lat <= max_latitude
-<<<<<<< HEAD
             if 'dist_coast' not in centroids.gdf.columns:
                 centroids.gdf['dist_coast'] = centroids.get_dist_coast()
-            coastal_idx = ((centroids.gdf['dist_coast'].values <= max_dist_inland_km * 1000)
-                           & (np.abs(centroids.lat) <= max_latitude)).nonzero()[0]
-=======
-            if not centroids.dist_coast.size:
-                centroids.set_dist_coast()
             [idx_centr_filter] = (
                 (centroids.dist_coast <= max_dist_inland_km * 1000)
                 & (np.abs(centroids.lat) <= max_latitude)
             ).nonzero()
->>>>>>> db36b437
 
         # Filter early with a larger threshold, but inaccurate (lat/lon) distances.
         # Later, there will be another filtering step with more accurate distances in km.
