"""
This file is part of CLIMADA.

Copyright (C) 2017 ETH Zurich, CLIMADA contributors listed in AUTHORS.

CLIMADA is free software: you can redistribute it and/or modify it under the
terms of the GNU General Public License as published by the Free
Software Foundation, version 3.

CLIMADA is distributed in the hope that it will be useful, but WITHOUT ANY
WARRANTY; without even the implied warranty of MERCHANTABILITY or FITNESS FOR A
PARTICULAR PURPOSE.  See the GNU General Public License for more details.

You should have received a copy of the GNU General Public License along
with CLIMADA. If not, see <https://www.gnu.org/licenses/>.

---

Define Entity Class.
"""

__all__ = ['Entity']

import logging
import pandas as pd

from climada.entity.tag import Tag
from climada.entity.impact_funcs.impact_func_set import ImpactFuncSet
from climada.entity.disc_rates.base import DiscRates
from climada.entity.measures.measure_set import MeasureSet
from climada.entity.exposures.base import Exposures

LOGGER = logging.getLogger(__name__)

class Entity(object):
    """Collects exposures, impact functions, measures and discount rates.
    Default values set when empty constructor.

    Attributes
    ----------
    exposures : Exposures
        exposures
    impact_funcs : ImpactFucs
        impact functions
    measures : MeasureSet
        measures
    disc_rates : DiscRates
        discount rates
    def_file : str
        Default file from configuration file
    """

    def __init__(self, exposures=None, disc_rates=None,
                 impact_func_set=None, measure_set=None):
        """
        Initialize entity

        Parameters
        ----------
        exposures : climada.entity.Exposures, optional
            Exposures of the entity. The default is None (empty Exposures()).
        disc_rates : climada.entity.DiscRates, optional
            Disc rates of the entity. The default is None (empty DiscRates()).
        impact_func_set : climada.entity.ImpactFuncSet, optional
            The impact function set. The default is None (empty ImpactFuncSet()).
        measure_set : climada.entity.Measures, optional
            The measures. The default is None (empty MeasuresSet().

<<<<<<< HEAD
        Returns
        -------
        None.

=======
>>>>>>> f1caedab
        """
        self.exposures = Exposures() if exposures is None else exposures
        self.disc_rates = DiscRates() if disc_rates is None else disc_rates
        self.impact_funcs = ImpactFuncSet() if impact_func_set is None else impact_func_set
        self.measures = MeasureSet() if measure_set is None else measure_set

    @classmethod
    def from_mat(cls, file_name, description=''):
        """Read MATLAB file of climada.

        Parameters
        ----------
        file_name : str, optional
            file name(s) or folder name
            containing the files to read
        description : str or list(str), optional
            one description of the
            data or a description of each data file

        Returns
        -------
        ent : climada.entity.Entity
            The entity from matlab file
        """
        return cls(
<<<<<<< HEAD
            exposures = Exposures.from_mat(file_name),
            disc_rates = DiscRates.from_mat(file_name, description),
            impact_func_set = ImpactFuncSet.from_mat(file_name, description),
            measure_set = MeasureSet.from_mat(file_name, description)
=======
            exposures=Exposures.from_mat(file_name),
            disc_rates=DiscRates.from_mat(file_name, description),
            impact_func_set=ImpactFuncSet.from_mat(file_name, description),
            measure_set=MeasureSet.from_mat(file_name, description)
>>>>>>> f1caedab
            )

    def read_mat(self, *args, **kwargs):
        """This function is deprecated, use Entity.from_mat instead."""
        LOGGER.warning("The use of Entity.read_mat is deprecated."
                        "Use Entity.from_mat instead.")
        self.__dict__ = Entity.from_mat(*args, **kwargs).__dict__

    @classmethod
    def from_excel(cls, file_name, description=''):
        """Read csv or xls or xlsx file following climada's template.

        Parameters
        ----------
        file_name : str, optional
            file name(s) or folder name
            containing the files to read
        description : str or list(str), optional
            one description of the
            data or a description of each data file

        Returns
        -------
        ent : climada.entity.Entity
            The entity from excel file
        """

        exp = Exposures(pd.read_excel(file_name))
        exp.tag = Tag()
        exp.tag.file_name = str(file_name)
        exp.tag.description = description

        dr = DiscRates.from_excel(file_name, description)
        impf_set = ImpactFuncSet.from_excel(file_name, description)
        meas_set = MeasureSet.from_excel(file_name, description)

        return cls(
<<<<<<< HEAD
            exposures = exp,
            disc_rates = dr,
            impact_func_set = impf_set,
            measure_set = meas_set
=======
            exposures=exp,
            disc_rates=dr,
            impact_func_set=impf_set,
            measure_set=meas_set
>>>>>>> f1caedab
            )

    def read_excel(self, *args, **kwargs):
        """This function is deprecated, use Entity.from_excel instead."""
        LOGGER.warning("The use of Entity.read_excel is deprecated."
                       "Use Entity.from_excel instead.")
        self.__dict__ = Entity.from_excel(*args, **kwargs).__dict__

    def write_excel(self, file_name):
        """Write excel file following template."""
        self.exposures.gdf.to_excel(file_name)
        self.impact_funcs.write_excel(file_name)
        self.measures.write_excel(file_name)
        self.disc_rates.write_excel(file_name)

    def check(self):
        """Check instance attributes.

        Raises
        ------
        ValueError
        """
        self.disc_rates.check()
        self.exposures.check()
        self.impact_funcs.check()
        self.measures.check()

    def __setattr__(self, name, value):
        """Check input type before set"""
        if name == "exposures":
            if not isinstance(value, Exposures):
                raise ValueError("Input value is not (sub)class of Exposures.")
        elif name == "impact_funcs":
            if not isinstance(value, ImpactFuncSet):
                raise ValueError("Input value is not (sub)class of ImpactFuncSet.")
        elif name == "measures":
            if not isinstance(value, MeasureSet):
                raise ValueError("Input value is not (sub)class of MeasureSet.")
        elif name == "disc_rates":
            if not isinstance(value, DiscRates):
                raise ValueError("Input value is not (sub)class of DiscRates.")
        super().__setattr__(name, value)

    def __str__(self):
        return 'Exposures: \n' + self.exposures.tag.__str__() + \
                '\nDiscRates: \n' + self.disc_rates.tag.__str__() + \
                '\nImpactFuncSet: \n' + self.impact_funcs.tag.__str__() + \
                '\nMeasureSet: \n' + self.measures.tag.__str__()

    __repr__ = __str__<|MERGE_RESOLUTION|>--- conflicted
+++ resolved
@@ -65,14 +65,6 @@
             The impact function set. The default is None (empty ImpactFuncSet()).
         measure_set : climada.entity.Measures, optional
             The measures. The default is None (empty MeasuresSet().
-
-<<<<<<< HEAD
-        Returns
-        -------
-        None.
-
-=======
->>>>>>> f1caedab
         """
         self.exposures = Exposures() if exposures is None else exposures
         self.disc_rates = DiscRates() if disc_rates is None else disc_rates
@@ -98,17 +90,10 @@
             The entity from matlab file
         """
         return cls(
-<<<<<<< HEAD
-            exposures = Exposures.from_mat(file_name),
-            disc_rates = DiscRates.from_mat(file_name, description),
-            impact_func_set = ImpactFuncSet.from_mat(file_name, description),
-            measure_set = MeasureSet.from_mat(file_name, description)
-=======
             exposures=Exposures.from_mat(file_name),
             disc_rates=DiscRates.from_mat(file_name, description),
             impact_func_set=ImpactFuncSet.from_mat(file_name, description),
             measure_set=MeasureSet.from_mat(file_name, description)
->>>>>>> f1caedab
             )
 
     def read_mat(self, *args, **kwargs):
@@ -146,17 +131,10 @@
         meas_set = MeasureSet.from_excel(file_name, description)
 
         return cls(
-<<<<<<< HEAD
-            exposures = exp,
-            disc_rates = dr,
-            impact_func_set = impf_set,
-            measure_set = meas_set
-=======
             exposures=exp,
             disc_rates=dr,
             impact_func_set=impf_set,
             measure_set=meas_set
->>>>>>> f1caedab
             )
 
     def read_excel(self, *args, **kwargs):
