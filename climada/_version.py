--- conflicted
+++ resolved
@@ -1,5 +1 @@
-<<<<<<< HEAD
-__version__ = '4.0.1'
-=======
-__version__ = '4.0.2-dev'
->>>>>>> 1dae5a7c
+__version__ = '4.0.2-dev'